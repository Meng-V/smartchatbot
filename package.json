--- conflicted
+++ resolved
@@ -24,10 +24,7 @@
     "eslint-plugin-import": "^2.27.5",
     "eslint-plugin-n": "^15.7.0",
     "eslint-plugin-promise": "^6.1.1",
-<<<<<<< HEAD
-=======
     "prisma": "^4.16.2",
->>>>>>> e1b5febe
     "react-testing-library": "^8.0.1",
     "typescript": "^5.1.3"
   },
