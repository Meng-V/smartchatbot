{
  "name": "llmchatbot",
  "version": "1.0.0",
  "description": "",
  "main": "index.js",
  "scripts": {
    "build": "tsc",
    "test": "echo \"Error: no test specified\" && exit 1",
    "start": "nodemon",
    "lint": "eslint . --ext .ts"
  },
  "keywords": [],
  "author": "",
  "license": "ISC",
  "devDependencies": {
<<<<<<< HEAD
    "@types/jsdom": "^21.1.1",
=======
    "@types/prompt-sync": "^4.2.0",
>>>>>>> 8579a7e8
    "@typescript-eslint/eslint-plugin": "^5.59.11",
    "eslint": "^8.42.0",
    "eslint-config-standard-with-typescript": "^35.0.0",
    "eslint-plugin-import": "^2.27.5",
    "eslint-plugin-n": "^15.7.0",
    "eslint-plugin-promise": "^6.1.1",
    "typescript": "^5.1.3"
  },
  "dependencies": {
    "@googleapis/customsearch": "^1.0.0",
    "@types/express": "^4.17.17",
    "@types/node": "^20.3.1",
    "axios": "^1.4.0",
    "body-parser": "^1.20.2",
    "dotenv": "^16.3.1",
    "express": "^4.18.2",
    "fp-ts": "^2.16.0",
    "he": "^1.2.0",
    "io-ts": "^2.2.20",
    "jsdom": "^22.1.0",
    "nodemon": "^2.0.22",
    "openai": "^3.3.0",
<<<<<<< HEAD
    "striptags": "^3.2.0",
=======
    "prompt-sync": "^4.2.0",
>>>>>>> 8579a7e8
    "ts-node": "^10.9.1"
  }
}<|MERGE_RESOLUTION|>--- conflicted
+++ resolved
@@ -13,11 +13,8 @@
   "author": "",
   "license": "ISC",
   "devDependencies": {
-<<<<<<< HEAD
     "@types/jsdom": "^21.1.1",
-=======
     "@types/prompt-sync": "^4.2.0",
->>>>>>> 8579a7e8
     "@typescript-eslint/eslint-plugin": "^5.59.11",
     "eslint": "^8.42.0",
     "eslint-config-standard-with-typescript": "^35.0.0",
@@ -40,11 +37,8 @@
     "jsdom": "^22.1.0",
     "nodemon": "^2.0.22",
     "openai": "^3.3.0",
-<<<<<<< HEAD
     "striptags": "^3.2.0",
-=======
     "prompt-sync": "^4.2.0",
->>>>>>> 8579a7e8
     "ts-node": "^10.9.1"
   }
 }