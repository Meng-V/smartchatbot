--- conflicted
+++ resolved
@@ -8,12 +8,17 @@
 let restartAttempts = 0;
 
 async function bootstrap() {
-<<<<<<< HEAD
   try {
     console.log(`🚀 Starting application (attempt ${restartAttempts + 1}/${MAX_RESTART_ATTEMPTS})...`);
     
     const app = await NestFactory.create(AppModule, {
       logger: ['error', 'warn', 'log', 'debug', 'verbose'],
+    });
+
+    // Enable CORS for frontend origin (adjust as needed)
+    app.enableCors({
+      origin: ['https://new.lib.miamioh.edu'], // your frontend URL
+      credentials: true,
     });
 
     // Global error handling
@@ -54,17 +59,6 @@
     console.error('❌ Failed to start application:', error);
     handleCriticalError('bootstrap', error);
   }
-=======
-  const app = await NestFactory.create(AppModule, {});
-
-  // Enable CORS for frontend origin (adjust as needed)
-  app.enableCors({
-    origin: ['https://new.lib.miamioh.edu'], // your frontend URL
-    credentials: true,
-  });
-
-  await app.listen(3000);
->>>>>>> b09b3382
 }
 
 function handleCriticalError(source: string, error: any) {
