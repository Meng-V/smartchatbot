--- conflicted
+++ resolved
@@ -61,16 +61,7 @@
   }
 
   addToConversation(role: Role, text: string) {
-<<<<<<< HEAD
-    if (
-      this.maxContextWindow &&
-      this.conversation.length >= this.maxContextWindow
-    ) {
-      this.conversation.shift();
-    }
-=======
     this.conversation.shift();
->>>>>>> b8604d96
     this.conversation.push([role, text]);
     this.curRole = role;
     if (this.maxContextWindow && this.oldestMessageIndex > 0) {
@@ -79,12 +70,6 @@
     this.curBufferOffset += 1;
   }
 
-<<<<<<< HEAD
-  getConversationAsString(): string {
-    let conversationString = this.conversation.reduce((prevString, curLine) => {
-      return prevString + `${curLine[0]}: ${curLine[1]}\n`;
-    }, "");
-=======
   /**
    * Get the conversation in the current memory. Pass summary = true to get the conversation summary instead of the full conversation. When doing summarization, LLM would be used and cost tokens, this function also return the token usage information for each call.
    * @param start integer and should be >= 0 and < maximum context window size. Indicate how old the conversation you want to retrieve. 0: start from the oldest message in the memory.
@@ -182,7 +167,6 @@
           });
           return;
         }
->>>>>>> b8604d96
 
         //Use the past summarization
         let conversationBuffer = await this.getConversationAsString(
