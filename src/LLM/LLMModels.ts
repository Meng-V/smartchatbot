--- conflicted
+++ resolved
@@ -35,8 +35,6 @@
     this.top_p = top_p;
   }
 
-<<<<<<< HEAD
-=======
   public static getInstance(
     modelName: string,
     temperature: number = 0.1,
@@ -60,43 +58,12 @@
     return this.modelLookUp.get(modelSettingString)!;
   }
 
->>>>>>> b8604d96
   /**
    * This function takes in user input and async return the AIAgent answer
    * @param inputPrompt
    * @returns
    */
   async getModelResponse(
-<<<<<<< HEAD
-    promptObject: PromptTemplate,
-  ): Promise<{ response: string; usage: any }> {
-    return new Promise(async (resolve, reject) => {
-      // const timeout = setTimeout(() => {
-      //   reject("Request Time Out");
-      // }, 5000);
-      const prompt = await promptObject.getPrompt();
-      const preRequestTokens = this.remainingTokens;
-      console.log(promptObject.getSystemDescription());
-      console.log(prompt);
-      const response = await this.model.createChatCompletion({
-        model: this.modelName,
-        temperature: this.temperature,
-        top_p: this.top_p,
-        messages: [
-          { role: "system", content: promptObject.getSystemDescription() },
-          { role: "user", content: prompt },
-        ],
-      });
-      if (response.data.choices[0].message?.content) {
-        // Extract the usage information from the response
-        const usageInfo = response.data.usage;
-        resolve({
-          response: response.data.choices[0].message?.content,
-          usage: usageInfo,
-        });
-      } else {
-        reject("No response from model");
-=======
     promptObject: PromptTemplate
   ): Promise<{ response: string; usage: TokenUsage }> {
     return new Promise<{ response: string; usage: TokenUsage }>(
@@ -146,7 +113,6 @@
             usage: usageInfo,
           });
         }
->>>>>>> b8604d96
       }
     );
   }
