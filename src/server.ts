import express from "express"; // Express server
import { createServer } from "http"; // HTTP server
import { Server } from "socket.io"; // Socket.io server
import bodyParser from "body-parser"; // Body parser for Express to parse JSON body
import * as fs from "fs"; // File system
import prisma from "../prisma/prisma"; // Prisma ORM

import { Agent } from "./Agent/Agent";
import { CentralCoordinator } from "./Agent/CentralCoordinator";
import { AgentResponse } from "./Agent/IAgent";

import { OpenAIModel } from "./LLM/LLMModels";

import { ConversationMemory } from "./Memory/ConversationMemory";

import { CheckRoomAvailabilityTool } from "./ToolBox/LibCalAPI/CheckRoomAvailability";
import { RoomReservationTool } from "./ToolBox/LibCalAPI/RoomReservation";
import { CheckOpenHourTool } from "./ToolBox/LibCalAPI/CheckOpenHours";
import { CancelReservationTool } from "./ToolBox/LibCalAPI/CancelReservation";
import { SearchEngine } from "./ToolBox/SearchEngine";
import { EBSCOBookSearchTool } from "./ToolBox/EBSCO/EBSCOBookSearch";
import { LibrarianSubjectSearchTool } from "./ToolBox/LibrarianSubject";
import CitationAssistTool from "./ToolBox/LibCalAPI/CitationAssist";

import helmet from "helmet"; // Helmet for security
import session from "express-session"; // Express session for socket.io
import * as dotenv from "dotenv"; // Dotenv for environment variables
import axios from "axios"; // Axios for HTTP requests
import qs from "qs"; // qs for query string parsing

// Load environment variables
dotenv.config();

// Set up the server
const PORT = process.env.BACKEND_PORT;
if (PORT === undefined) {
  console.error("Error: PORT is undefined in the .env file");
}
const URL = `http://localhost:${PORT}`;

// Create a new session middleware
const sessionMiddleware = session({
<<<<<<< HEAD
  secret: `${process.env.CLIENT_SECRET}`, // Change it to your own secret
  resave: false,  // Don't save session if unmodified
=======
  secret: "changeit", // Change it to your own secret
  resave: false, // Don't save session if unmodified
>>>>>>> a805ea09
  saveUninitialized: false, // Don't create session until something stored
});

// Set up the Express server
const app = express();
const httpServer = createServer(app);
const io = new Server(httpServer, {
  cors: {
    origin: "*", // Configure as per your needs
  },
});

app.use(express.static("public")); // Serve the static files from the public folder
app.use(express.static(__dirname)); // Serve the static files from the root directory
app.use(bodyParser.json());

// Set up the helmet middleware
// This is to prevent the browser from blocking the socket.io connection
app.use(
  helmet({
    // Configure with customed Content Security Policy
    contentSecurityPolicy: {
      directives: {
        ...helmet.contentSecurityPolicy.getDefaultDirectives(), // Use the default directives
        "default-src": ["'self'", "http://localhost:3000"],
        "script-src": ["'self'", "'unsafe-inline'"],
        "style-src": ["'self'", "'unsafe-inline'"],
        "img-src": ["'self'", "data:", "http://localhost:3000"],
        "connect-src": ["'self'", "http://localhost:3000"],
      },
    },
  })
);

// Then, add session middleware to Socket server
io.engine.use(sessionMiddleware);

// Read the classify example JSON file synchronously and parse it
const classifyExampleJSONString = fs.readFileSync(
  "classify_example.json",
  "utf-8"
);
const classifyExample = JSON.parse(classifyExampleJSONString);

// Socket.io connection
io.on("connection", async (socket) => {
  // Initialize the AI agent
  const gpt3_5Model = OpenAIModel.getInstance("gpt-3.5-turbo");
  const gpt4Model = OpenAIModel.getInstance("gpt-4-0613");
  // Initialize the conversation memory
  // Max context window is 8, using GPT3.5 model, conversation buffer size is 1,
  // conversation token limit is 50, minimum time between summarizations is 3
  const memory = new ConversationMemory(8, gpt3_5Model, 1, 50, 3);
  const searchTool = SearchEngine.getInstance();
  const checkRoomAvailabilityTool = CheckRoomAvailabilityTool.getInstance();
  const reservationTool = RoomReservationTool.getInstance();
  const cancelReservationTool = CancelReservationTool.getInstance();
  const ebscoBookSearchTool = EBSCOBookSearchTool.getInstance();
  const checkOpenHourTool = CheckOpenHourTool.getInstance();
  const searchLibrarianWithSubjectTool =
    LibrarianSubjectSearchTool.getInstance();
  const citationAssistTool = CitationAssistTool.getInstance();

  //------------------------------------------------------------------------------------------------------------------//
  //-------------------------------------------- Initialize the AI AGENTS --------------------------------------------//
  //------------------------------------------------------------------------------------------------------------------//

  /**
   * The agent that handles academic support questions (e.g., book search, librarian search)
   *
   * @type {Agent}
   * @property {string} name The name of the agent
   * @property {OpenAIModel} model The OpenAI model used by the agent
   * @property {Tool[]} tools The tools used by the agent
   * @property {ConversationMemory} memory The conversation memory used by the agent
   */
  const academicSupportAgent = new Agent(
    "AcademicSupportAgent",
    gpt4Model,
    [ebscoBookSearchTool, searchLibrarianWithSubjectTool, citationAssistTool],
    memory
  );

  /**
   * The agent that handles room reservation questions (e.g., check room availability, reserve room, cancel reservation)
   *
   * @type {Agent}
   * @property {string} name The name of the agent
   * @property {OpenAIModel} model The OpenAI model used by the agent
   * @property {Tool[]} tools The tools used by the agent
   * @property {ConversationMemory} memory The conversation memory used by the agent
   */
  const roomReservationAgent = new Agent(
    "RoomReservationAgent",
    gpt4Model,
    [reservationTool, cancelReservationTool, checkRoomAvailabilityTool],
    memory
  );

  /**
   * The agent that handles building information questions (e.g., check open hours)
   *
   * @type {Agent}
   * @property {string} name The name of the agent
   * @property {OpenAIModel} model The OpenAI model used by the agent
   * @property {Tool[]} tools The tools used by the agent
   * @property {ConversationMemory} memory The conversation memory used by the agent
   */
  const buildingInformationAgent = new Agent(
    "BuildingInformationAgent",
    gpt4Model,
    [checkOpenHourTool],
    memory
  );

  // const googleSearchAgent = new Agent(
  //   "GoogleSearchAgent",
  //   gpt4Model,
  //   [searchTool],
  //   memory
  // );

  /**
   * The general purpose agent that handles general questions
   *
   * @type {Agent}
   * @property {string} name The name of the agent
   * @property {OpenAIModel} model The OpenAI model used by the agent
   * @property {Tool[]} tools The tools used by the agent
   * @property {ConversationMemory} memory The conversation memory used by the agent
   */
  const generalPurposeAgent = new Agent(
    "GeneralPurposeAgent",
    gpt4Model,
    [
      ebscoBookSearchTool,
      searchLibrarianWithSubjectTool,
      reservationTool,
      cancelReservationTool,
      checkRoomAvailabilityTool,
      checkOpenHourTool,
      searchTool,
    ],
    memory
  );

  /**
   * Initialize the Central Coordinator to coordinate the agent
   * The default agent is the general purpose agent
   * @type {CentralCoordinator}
   * @property {ConversationMemory} memory The conversation memory used by the central coordinator
   * @property {Agent} defaultAgent The default agent used by the central coordinator
   * @property {agents[]} agents The agents used by the central coordinator
   * @property {number} confidenceThreshold The confidence threshold used by the central coordinator
   */
  const centralCoordinator = new CentralCoordinator(
    memory,
    generalPurposeAgent,
    [
      academicSupportAgent,
      roomReservationAgent,
      buildingInformationAgent,
      // googleSearchAgent,
    ],
    0.91
  );

  for (let agentName of centralCoordinator.getAgentNameIterable()) {
    centralCoordinator.addAgent(agentName, classifyExample[agentName]);
  }

  //For logging conversation data
  let cookie = socket.handshake.headers.cookie || "";
  console.log("New user connected");
  const userAgent = socket.request.headers["user-agent"]
    ? socket.request.headers["user-agent"]
    : null;
  let conversation = await prisma.conversation.create({
    data: {
      userAgent: userAgent,
      toolUsed: [],
      completionTokens: 0,
      promptTokens: 0,
      totalTokens: 0,
    },
  });

  ///////////////////////////////////////////////////////////////////////////////////////////////
  /////////////////////////////// MAIN COMMUNICATION CHANNEL  ///////////////////////////////////
  ///////////////////////////////////////////////////////////////////////////////////////////////

  // When the user sends a message
  socket.on("message", async (userMessage, callback) => {
    try {
      // Initialize the user message associated with the conversation
      await prisma.message.create({
        data: {
          type: "customer",
          content: userMessage,
          conversationId: conversation.id,
        },
      });
      // Add the user message to the conversation memory
      memory.addToConversation("Customer", userMessage);
      // Coordinate the agent to determine which AI agent should respond based on
      // the current conversation context
      const agent = await centralCoordinator.coordinateAgent();
      console.log(`Coordinate to agent ${agent.name}`);
      let agentResponse: AgentResponse;
      try {
        // Generate a response from the agent which contains:
        // 1. The response from the agent
        // 2. The token usage information
        agentResponse = await agent.agentRun(userMessage);
        memory.addToConversation("AIAgent", agentResponse.response.join("\n"));
      } catch (error: any) {
        console.error(error);
        return;
      }

      await prisma.message.create({
        data: {
          type: "AIAgent",
          content: agentResponse.response.join("\n"),
          conversationId: conversation.id,
        },
      });
      // Update the conversation database with the token usage information
      await prisma.conversation.update({
        where: { id: conversation.id },
        data: {
          completionTokens: {
            increment: agentResponse.tokenUsage.completionTokens,
          },
          promptTokens: {
            increment: agentResponse.tokenUsage.promptTokens,
          },
          totalTokens: {
            increment: agentResponse.tokenUsage.totalTokens,
          },
        },
      });
      // Allow the client to receive the agent's response in real-time.
      socket.emit("message", agentResponse);

      // Add the tools used by the agent to let the client know which tools are used
      agentResponse.actions.forEach(async (action) => {
        const existingTool = await prisma.conversation.findUnique({
          where: { id: conversation.id },
          select: { toolUsed: true },
        });
        // Check if the tool is already in the toolUsed array
        if (!existingTool) {
          throw new Error("Entry not found");
        }
        const { toolUsed } = existingTool;
        if (!toolUsed.some((value) => value === action)) {
          // If not, add the new value to the toolUsed array
          await prisma.conversation.update({
            where: { id: conversation.id },
            data: { toolUsed: [...toolUsed, action] },
          });
        }
      });

      callback("successful");
    } catch (error) {
      console.error(error);
      callback("Error: Unable to connect to the chatbot");
    }
  });

  // When the user disconnects
  socket.on("disconnect", async () => {
    console.log("User disconnected");
  });

  // When the user sends a createTicket event
  socket.on("createTicket", async (ticketData, callback) => {
    try {
      // Get the user's personal information
      const { question, email, details, name, ip } = ticketData;

      // Authenticate with the LibAnswers API
      const authResponse = await axios.post(
        "https://libanswers.lib.miamioh.edu/api/1.1/oauth/token",
        {
          client_id: process.env.LIB_ANS_CLIENT_ID, // use your actual client_id and client_secret
          client_secret: process.env.LIB_ANS_CLIENT_SECRET,
          grant_type: "client_credentials",
        }
      );
      const { access_token } = authResponse.data;

      // Use the access token to authenticate the 'createTicket' request
      const data = qs.stringify({
        quid: process.env.QUEUE_ID, // use the actual queue id
        pquestion: question,
        pdetails: details,
        pname: name,
        pemail: email,
        ip,
        confirm_email: "true",
        // Add other fields as needed, e.g., custom1, custom2 etc.
      });

      // Send the request to create the ticket
      const ticketResponse = await axios.post(
        "https://libanswers.lib.miamioh.edu/api/1.1/ticket/create",
        data,
        {
          headers: {
            "Content-Type": "application/x-www-form-urlencoded",
            Authorization: `Bearer ${access_token}`,
          },
        }
      );

      console.log(ticketResponse);

      callback("Ticket created successfully");
    } catch (error) {
      console.error(error);
      callback("Error: Unable to create ticket");
    }
  });
});

// Start the server
httpServer.listen(PORT, () => {
  console.log(`Server is running on port ${PORT}`);
});<|MERGE_RESOLUTION|>--- conflicted
+++ resolved
@@ -40,13 +40,8 @@
 
 // Create a new session middleware
 const sessionMiddleware = session({
-<<<<<<< HEAD
   secret: `${process.env.CLIENT_SECRET}`, // Change it to your own secret
   resave: false,  // Don't save session if unmodified
-=======
-  secret: "changeit", // Change it to your own secret
-  resave: false, // Don't save session if unmodified
->>>>>>> a805ea09
   saveUninitialized: false, // Don't create session until something stored
 });
 
