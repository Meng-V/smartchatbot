import express from "express";
import { createServer } from "http";
import { Server } from "socket.io";
import bodyParser from "body-parser";
import { Agent } from "./Agent/Agent";
import { OpenAIModel } from "./LLM/LLMModels";
import { ConversationMemory } from "./Memory/ConversationMemory";
import { CheckRoomAvailabilityTool } from "./ToolBox/LibCalAPI/CheckRoomAvailability";
import { RoomReservationTool } from "./ToolBox/LibCalAPI/RoomReservation";

import { SearchEngine } from "./ToolBox/SearchEngine";
import helmet from "helmet";
import { EBSCOBookSearchTool } from "./ToolBox/EBSCO/EBSCOBookSearch";
import { CheckOpenHourTool } from "./ToolBox/LibCalAPI/CheckOpenHours";

const app = express();
const httpServer = createServer(app);
const io = new Server(httpServer, {
  cors: {
    origin: "*", // Configure as per your needs
  },
});
app.use(express.static("public"));
app.use(express.static(__dirname));
app.use(bodyParser.json());

app.use(
  helmet({
    contentSecurityPolicy: {
      directives: {
        ...helmet.contentSecurityPolicy.getDefaultDirectives(),
        "default-src": ["'self'", "http://localhost:3000"],
        "script-src": ["'self'", "'unsafe-inline'"],
        "style-src": ["'self'", "'unsafe-inline'"],
        "img-src": ["'self'", "data:", "http://localhost:3000"],
        "connect-src": ["'self'", "http://localhost:3000"],
      },
    },
  })
);

// Initialize the AI agent
const llmModel = new OpenAIModel();
const memory = new ConversationMemory();
const searchTool = SearchEngine.getInstance();
const reservationTool = RoomReservationTool.getInstance();
const checkRoomAvailabilityTool = CheckRoomAvailabilityTool.getInstance();
const ebscoBookSearchTool = EBSCOBookSearchTool.getInstance();
const checkOpenHourTool = CheckOpenHourTool.getInstance();

const agent = new Agent(
  llmModel,
  [
    searchTool,
    reservationTool,
    checkRoomAvailabilityTool,
    ebscoBookSearchTool,
    checkOpenHourTool,
  ],
  memory
);

io.on("connection", (socket) => {
  console.log("New user connected");

  socket.on("sendMessage", async (message, callback) => {
    try {
      console.log(message);
      const response = await agent.agentRun(message);
      console.log(response);
      socket.emit("message", response);
      callback("successful");
    } catch (error) {
      console.error(error);
      callback("Error: Unable to connect to the chatbot");
    }
  });

<<<<<<< HEAD
  socket.on('disconnect', () => {
    socket.emit('disconnected', 'User disconnected....');
    console.log('User disconnected');
=======
  socket.on("disconnect", () => {
    console.log("User disconnected");
>>>>>>> 705c881a
  });
});

const PORT = 3000;

httpServer.listen(PORT, () => {
  console.log(`Server is running on port ${PORT}`);
});<|MERGE_RESOLUTION|>--- conflicted
+++ resolved
@@ -76,14 +76,9 @@
     }
   });
 
-<<<<<<< HEAD
   socket.on('disconnect', () => {
     socket.emit('disconnected', 'User disconnected....');
     console.log('User disconnected');
-=======
-  socket.on("disconnect", () => {
-    console.log("User disconnected");
->>>>>>> 705c881a
   });
 });
 
