--- conflicted
+++ resolved
@@ -16,7 +16,6 @@
 import { CheckOpenHourTool } from "./ToolBox/LibCalAPI/CheckOpenHours";
 import { CancelReservationTool } from "./ToolBox/LibCalAPI/CancelReservation";
 import { LibrarianSubjectSearchTool } from "./ToolBox/LibrarianSubject";
-<<<<<<< HEAD
 import * as dotenv from "dotenv";
 import axios from "axios";
 import qs from "qs";
@@ -24,10 +23,6 @@
 
 const PORT = process.env.BACKEND_PORT;
 const URL = `http://localhost:${PORT}`;
-=======
-
-const PORT = 3001;
->>>>>>> b8604d96
 
 const sessionMiddleware = session({
   secret: "changeit",
@@ -58,63 +53,32 @@
         "connect-src": ["'self'", "http://localhost:3000"],
       },
     },
-<<<<<<< HEAD
   }),
 );
-=======
-  })
-);
-
-
->>>>>>> b8604d96
 
 io.engine.use(sessionMiddleware);
 
 io.on("connection", async (socket) => {
   // Initialize the AI agent
-<<<<<<< HEAD
-  const llmModel = new OpenAIModel();
-  const memory = new ConversationMemory(10);
-=======
   const gpt3_5Model = OpenAIModel.getInstance('gpt-3.5-turbo');
   const gpt4Model = OpenAIModel.getInstance('gpt-4-0613');
   const memory = new ConversationMemory(8, gpt3_5Model, 2, 50, 3);
->>>>>>> b8604d96
   const searchTool = SearchEngine.getInstance();
   const checkRoomAvailabilityTool = CheckRoomAvailabilityTool.getInstance();
   const reservationTool = RoomReservationTool.getInstance();
   const cancelReservationTool = CancelReservationTool.getInstance();
   const ebscoBookSearchTool = EBSCOBookSearchTool.getInstance();
   const checkOpenHourTool = CheckOpenHourTool.getInstance();
-<<<<<<< HEAD
-
-  const agent = new Agent(
-    llmModel,
-    [
-      searchTool,
-=======
   const searchLibrarianWithSubjectTool = LibrarianSubjectSearchTool.getInstance();
 
   const agent = new Agent(
     gpt4Model,
     [
       checkOpenHourTool,
->>>>>>> b8604d96
       reservationTool,
       cancelReservationTool,
       checkRoomAvailabilityTool,
       ebscoBookSearchTool,
-<<<<<<< HEAD
-      checkOpenHourTool,
-    ],
-    memory,
-  );
-
-  let cookie = socket.handshake.headers.cookie || "";
-  console.log("New user connected");
-  socket.emit("connected", "User connected");
-
-=======
       searchLibrarianWithSubjectTool,
       searchTool,
     ],
@@ -124,7 +88,6 @@
   //For logging conversation data
   let cookie = socket.handshake.headers.cookie || "";
   console.log("New user connected");
->>>>>>> b8604d96
   const userAgent = socket.request.headers["user-agent"]
     ? socket.request.headers["user-agent"]
     : null;
@@ -138,11 +101,6 @@
     },
   });
 
-<<<<<<< HEAD
-  let toolsUsed: Set<string> = new Set();
-
-=======
->>>>>>> b8604d96
   socket.on("message", async (message, callback) => {
     try {
       await prisma.message.create({
@@ -208,7 +166,6 @@
   socket.on("disconnect", async () => {
     console.log("User disconnected");
   });
-<<<<<<< HEAD
 
   socket.on("createTicket", async (ticketData, callback) => {
     try {
@@ -255,8 +212,6 @@
       callback("Error: Unable to create ticket");
     }
   });
-=======
->>>>>>> b8604d96
 });
 
 httpServer.listen(PORT, () => {
