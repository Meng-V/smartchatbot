<<<<<<< HEAD
import express from 'express';
// import session from "express-session";
import { createServer } from 'http';
import { Server } from 'socket.io';
import bodyParser from 'body-parser';
import { Agent } from './Agent/Agent';
import { OpenAIModel } from './LLM/LLMModels';
import { ConversationMemory } from './Memory/ConversationMemory';
=======
import express from "express";
import { createServer } from "http";
import { Server } from "socket.io";
import bodyParser from "body-parser";
import { Agent } from "./Agent/Agent";
import { OpenAIModel } from "./LLM/LLMModels";
import { ConversationMemory } from "./Memory/ConversationMemory";
>>>>>>> 58ec55d2
import { CheckRoomAvailabilityTool } from "./ToolBox/LibCalAPI/CheckRoomAvailability";
import { RoomReservationTool } from "./ToolBox/LibCalAPI/RoomReservation";
import { SearchEngine } from "./ToolBox/SearchEngine";
<<<<<<< HEAD
import helmet from 'helmet';
import session from "express-session";
=======
import helmet from "helmet";
import { EBSCOBookSearchTool } from "./ToolBox/EBSCO/EBSCOBookSearch";
import { CheckOpenHourTool } from "./ToolBox/LibCalAPI/CheckOpenHours";

const PORT=3000
>>>>>>> 58ec55d2

const sessionMiddleware = session({
  secret: "changeit",
  resave: false,
  saveUninitialized: false
});
const app = express();
const httpServer = createServer(app);
const io = new Server(httpServer, {
  cors: {
    origin: "*", // Configure as per your needs
  },
});
<<<<<<< HEAD
// app.use(session({
//   secret: '34SDgsdgspsadfasfgddfsG', // just a long random string
//   resave: false,
//   saveUninitialized: true
// }));
app.use(express.static('public'));
=======
app.use(express.static("public"));
>>>>>>> 58ec55d2
app.use(express.static(__dirname));
app.use(bodyParser.json());

app.use(
  helmet({
    contentSecurityPolicy: {
      directives: {
        ...helmet.contentSecurityPolicy.getDefaultDirectives(),
        "default-src": ["'self'", "http://localhost:3000"],
        "script-src": ["'self'", "'unsafe-inline'"],
        "style-src": ["'self'", "'unsafe-inline'"],
        "img-src": ["'self'", "data:", "http://localhost:3000"],
        "connect-src": ["'self'", "http://localhost:3000"],
      },
    },
  })
);

// Initialize the AI agent
const llmModel = new OpenAIModel();
const memory = new ConversationMemory();
const searchTool = SearchEngine.getInstance();
const reservationTool = RoomReservationTool.getInstance();
const checkRoomAvailabilityTool = CheckRoomAvailabilityTool.getInstance();
const ebscoBookSearchTool = EBSCOBookSearchTool.getInstance();
const checkOpenHourTool = CheckOpenHourTool.getInstance();

const agent = new Agent(
  llmModel,
  [
    searchTool,
    reservationTool,
    checkRoomAvailabilityTool,
    ebscoBookSearchTool,
    checkOpenHourTool,
  ],
  memory
);

<<<<<<< HEAD

io.engine.use(sessionMiddleware);

io.on('connection', (socket) => {
  let cookie = socket.handshake.headers.cookie || '';
=======
io.on("connection", (socket) => {
  console.log("New user connected");
>>>>>>> 58ec55d2

  socket.on("sendMessage", async (message, callback) => {
    try {
      console.log(message);
      const response = await agent.agentRun(message, cookie);
      console.log(response);
      socket.emit("message", response);
      callback("successful");
    } catch (error) {
      console.error(error);
      callback("Error: Unable to connect to the chatbot");
    }
  });

  socket.on('disconnect', () => {
    console.log('User disconnected');
  });
});

httpServer.listen(PORT, () => {
  console.log(`Server is running on port ${PORT}`);
});<|MERGE_RESOLUTION|>--- conflicted
+++ resolved
@@ -1,13 +1,3 @@
-<<<<<<< HEAD
-import express from 'express';
-// import session from "express-session";
-import { createServer } from 'http';
-import { Server } from 'socket.io';
-import bodyParser from 'body-parser';
-import { Agent } from './Agent/Agent';
-import { OpenAIModel } from './LLM/LLMModels';
-import { ConversationMemory } from './Memory/ConversationMemory';
-=======
 import express from "express";
 import { createServer } from "http";
 import { Server } from "socket.io";
@@ -15,20 +5,15 @@
 import { Agent } from "./Agent/Agent";
 import { OpenAIModel } from "./LLM/LLMModels";
 import { ConversationMemory } from "./Memory/ConversationMemory";
->>>>>>> 58ec55d2
 import { CheckRoomAvailabilityTool } from "./ToolBox/LibCalAPI/CheckRoomAvailability";
 import { RoomReservationTool } from "./ToolBox/LibCalAPI/RoomReservation";
 import { SearchEngine } from "./ToolBox/SearchEngine";
-<<<<<<< HEAD
 import helmet from 'helmet';
 import session from "express-session";
-=======
-import helmet from "helmet";
 import { EBSCOBookSearchTool } from "./ToolBox/EBSCO/EBSCOBookSearch";
 import { CheckOpenHourTool } from "./ToolBox/LibCalAPI/CheckOpenHours";
 
 const PORT=3000
->>>>>>> 58ec55d2
 
 const sessionMiddleware = session({
   secret: "changeit",
@@ -42,16 +27,12 @@
     origin: "*", // Configure as per your needs
   },
 });
-<<<<<<< HEAD
 // app.use(session({
 //   secret: '34SDgsdgspsadfasfgddfsG', // just a long random string
 //   resave: false,
 //   saveUninitialized: true
 // }));
 app.use(express.static('public'));
-=======
-app.use(express.static("public"));
->>>>>>> 58ec55d2
 app.use(express.static(__dirname));
 app.use(bodyParser.json());
 
@@ -91,16 +72,12 @@
   memory
 );
 
-<<<<<<< HEAD
 
 io.engine.use(sessionMiddleware);
 
 io.on('connection', (socket) => {
   let cookie = socket.handshake.headers.cookie || '';
-=======
-io.on("connection", (socket) => {
   console.log("New user connected");
->>>>>>> 58ec55d2
 
   socket.on("sendMessage", async (message, callback) => {
     try {
