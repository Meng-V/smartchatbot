--- conflicted
+++ resolved
@@ -18,12 +18,8 @@
 import * as dotenv from 'dotenv';
 dotenv.config();
 
-<<<<<<< HEAD
 const PORT=process.env.PORT
 const URL=`http://localhost:${PORT}`
-=======
-const PORT = 3001;
->>>>>>> e1b5febe
 
 const sessionMiddleware = session({
   secret: "changeit",
