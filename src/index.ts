import { Agent } from "./Agent/Agent";
import { OpenAIModel } from "./LLM/LLMModels";
import { ConversationMemory } from "./Memory/ConversationMemory";
import { CheckRoomAvailabilityTool } from "./ToolBox/LibCalAPI/CheckRoomAvailability";
import { RoomReservationTool } from "./ToolBox/LibCalAPI/RoomReservation";

import { searchBooks } from "./ToolBox/EBSCO/utils/ebscoService";

import { SearchEngine } from "./ToolBox/SearchEngine";

import * as readline from "readline";
import { CheckOpenHourTool } from "./ToolBox/LibCalAPI/CheckOpenHours";
import { EBSCOBookSearchTool } from "./ToolBox/EBSCO/EBSCOBookSearch";
import { CancelReservationTool } from "./ToolBox/LibCalAPI/CancelReservation";

const rl = readline.createInterface({
  input: process.stdin,
  output: process.stdout,
});

function getUserInput(prompt: string): Promise<string> {
  return new Promise((resolve) => {
    rl.question(prompt, (answer) => {
      resolve(answer);
    });
  });
}
// import { Agent } from "./Agent/Agent";
// import { OpenAIModel } from "./LLM/LLMModels";
// import { ConversationMemory } from "./Memory/ConversationMemory";
// import { CheckRoomAvailabilityTool } from "./ToolBox/LibCalAPI/CheckRoomAvailability";
// import { RoomReservationTool } from "./ToolBox/LibCalAPI/RoomReservation";

// import { searchBooks } from "./ToolBox/EBSCO/utils/ebscoService";

<<<<<<< HEAD
// import { SearchEngine } from "./ToolBox/SearchEngine";

// import * as readline from "readline";
// import { CheckOpenHourTool } from "./ToolBox/LibCalAPI/CheckOpenHours";
// import { EBSCOBookSearchTool } from "./ToolBox/EBSCO/EBSCOBookSearch";
// import { CancelReservationTool } from "./ToolBox/LibCalAPI/CancelReservation";

// const rl = readline.createInterface({
//   input: process.stdin,
//   output: process.stdout,
// });

// function getUserInput(prompt: string): Promise<string> {
//   return new Promise((resolve) => {
//     rl.question(prompt, (answer) => {
//       resolve(answer);
//     });
//   });
// }

// async function main() {
//   const llmModel = new OpenAIModel();
//   const memory = new ConversationMemory(10);

//   const searchTool = SearchEngine.getInstance();
//   const reservationTool = RoomReservationTool.getInstance();
//   const checkRoomAvailabilityTool = CheckRoomAvailabilityTool.getInstance();
//   const cancelReservationTool = CancelReservationTool.getInstance();
//   const ebscoBookSearchTool = EBSCOBookSearchTool.getInstance();
//   const checkOpenHourTool = CheckOpenHourTool.getInstance();

//   const agent = new Agent(
//     llmModel,
//     [searchTool, checkRoomAvailabilityTool, reservationTool, cancelReservationTool, ebscoBookSearchTool, checkOpenHourTool],
//     memory,
//   )
//   let message = await getUserInput("User: ");
//   while (message !== "stop") {
//     const response = await agent.agentRun(message, '');
//     console.log("AIAgent:", JSON.stringify(response));
//     message = await getUserInput("User: ");
//   }
// }
// main();
=======
  memory.addToConversation("Customer", "Hi, I am Steve Do. What time does King Library open next week");
  memory.addToConversation("AIAgent", "The King Library will be open next week with the following hours:\n- Monday: 7:30am to 9:00pm\nTuesday: 7:30am to 9:00pm\nednesday: 7:30am to 9:00pm\nThursday: 7:30am to 9:00pm\nFriday: 7:30am to 9:00pm\nSaturday: 10am to 5pm\nSunday: 10am to 5pm");
  console.log('----------')
  console.log(await memory.getConversationAsString(0,0,true));
  console.log('--------------------')
  memory.addToConversation("Customer", "what time do you guys open tommorow?");
  console.log('----------')
  console.log(await memory.getConversationAsString(0,0,true));
  console.log('--------------------')
  memory.addToConversation("AIAgent", "We would open from 8am to 10pm");
  console.log('----------')
  console.log(await memory.getConversationAsString(0,0,true));
  console.log('--------------------')

  memory.addToConversation("Customer", "Also, which librarian would be responsible for COmputer Science?");
  memory.addToConversation("AIAgent", "You can contact John Myers with email johmeyer@miamioh.edu. You can also reach him by 513-777-1010");
  console.log('----------')
  console.log(await memory.getConversationAsString(0,0,true));
  console.log('--------------------')

  memory.addToConversation("Customer", "Awesome, can you also tell me if study room 2001 is available tomorrow morning from 8-10?");
  memory.addToConversation("AIAgent", "Unfortunately, it's not available for that time range");
  memory.addToConversation("Customer", "What about from 11am to 12pm?");
  console.log('----------')
  console.log(await memory.getConversationAsString(0,0,true));
  console.log('--------------------')

  memory.addToConversation("AIAgent", "Yes, it is!");
  memory.addToConversation("Customer", "Can I book it with email donm@miamoh.edu?")
  console.log('----------')
  console.log(await memory.getConversationAsString(0,0,true));
  console.log('--------------------')

  memory.addToConversation("AIAgent", "Your room is booked with confirmation number of z13rt. A conmfirmation email was sent to your email.")
  console.log('----------')
  console.log(await memory.getConversationAsString(0,0,true));
  console.log('--------------------')

  memory.addToConversation("Customer", "Awesome. Can you also recommend me some books on Economics.")
  console.log('----------')
  console.log(await memory.getConversationAsString(0,0,true));
  console.log('--------------------')
  memory.addToConversation("AIAgent", "Sure. We do have books Microeconomics by Michael B Jordan and Currency by Jack Grealish.")
  console.log('----------')
  console.log(await memory.getConversationAsString(0,0,true));
  console.log('--------------------')
  memory.addToConversation("Customer", "Where can I get those books?")
  console.log('----------')
  console.log(await memory.getConversationAsString(0,0,true));
  console.log('--------------------')
  memory.addToConversation("AIAgent", "You can come to the library and ask the front desk or call 513-111-6900.")
  memory.addToConversation("Customer", "Thank you.")
  console.log('----------')
  console.log(await memory.getConversationAsString(0,0,true));
  console.log('--------------------')
}
main();
>>>>>>> 1b1e32d1
<|MERGE_RESOLUTION|>--- conflicted
+++ resolved
@@ -33,52 +33,6 @@
 
 // import { searchBooks } from "./ToolBox/EBSCO/utils/ebscoService";
 
-<<<<<<< HEAD
-// import { SearchEngine } from "./ToolBox/SearchEngine";
-
-// import * as readline from "readline";
-// import { CheckOpenHourTool } from "./ToolBox/LibCalAPI/CheckOpenHours";
-// import { EBSCOBookSearchTool } from "./ToolBox/EBSCO/EBSCOBookSearch";
-// import { CancelReservationTool } from "./ToolBox/LibCalAPI/CancelReservation";
-
-// const rl = readline.createInterface({
-//   input: process.stdin,
-//   output: process.stdout,
-// });
-
-// function getUserInput(prompt: string): Promise<string> {
-//   return new Promise((resolve) => {
-//     rl.question(prompt, (answer) => {
-//       resolve(answer);
-//     });
-//   });
-// }
-
-// async function main() {
-//   const llmModel = new OpenAIModel();
-//   const memory = new ConversationMemory(10);
-
-//   const searchTool = SearchEngine.getInstance();
-//   const reservationTool = RoomReservationTool.getInstance();
-//   const checkRoomAvailabilityTool = CheckRoomAvailabilityTool.getInstance();
-//   const cancelReservationTool = CancelReservationTool.getInstance();
-//   const ebscoBookSearchTool = EBSCOBookSearchTool.getInstance();
-//   const checkOpenHourTool = CheckOpenHourTool.getInstance();
-
-//   const agent = new Agent(
-//     llmModel,
-//     [searchTool, checkRoomAvailabilityTool, reservationTool, cancelReservationTool, ebscoBookSearchTool, checkOpenHourTool],
-//     memory,
-//   )
-//   let message = await getUserInput("User: ");
-//   while (message !== "stop") {
-//     const response = await agent.agentRun(message, '');
-//     console.log("AIAgent:", JSON.stringify(response));
-//     message = await getUserInput("User: ");
-//   }
-// }
-// main();
-=======
   memory.addToConversation("Customer", "Hi, I am Steve Do. What time does King Library open next week");
   memory.addToConversation("AIAgent", "The King Library will be open next week with the following hours:\n- Monday: 7:30am to 9:00pm\nTuesday: 7:30am to 9:00pm\nednesday: 7:30am to 9:00pm\nThursday: 7:30am to 9:00pm\nFriday: 7:30am to 9:00pm\nSaturday: 10am to 5pm\nSunday: 10am to 5pm");
   console.log('----------')
@@ -136,4 +90,17 @@
   console.log('--------------------')
 }
 main();
->>>>>>> 1b1e32d1
+
+//   const agent = new Agent(
+//     llmModel,
+//     [searchTool, checkRoomAvailabilityTool, reservationTool, cancelReservationTool, ebscoBookSearchTool, checkOpenHourTool],
+//     memory,
+//   )
+//   let message = await getUserInput("User: ");
+//   while (message !== "stop") {
+//     const response = await agent.agentRun(message, '');
+//     console.log("AIAgent:", JSON.stringify(response));
+//     message = await getUserInput("User: ");
+//   }
+// }
+// main();