import prisma from "../../../prisma/prisma";
import { LibrarianSubjectSearchTool } from "../LibrarianSubject";
import { CheckRoomAvailabilityTool } from "./CheckRoomAvailability";
import { LibCalAPIBaseTool } from "./LibCalAPI";
import axios from "axios";
import { match } from "assert";

type Room = { roomID: string; roomName: string; capacity: number };

class RoomReservationTool extends LibCalAPIBaseTool {
  private static instance: RoomReservationTool;

  public readonly name: string = "StudyRoomReservationTool";
  public readonly description: string =
    "This tool is for study room reservation.No need to use tool CheckRoomAvailabilityTool before using this tool.Use Final Answer instead if you don't have enough required parameters yet.Don't include any single quotes in the paramter.Disclaimer: This tool assumes startDate is as same as endDate";

  public readonly parameters: { [parameterName: string]: string } = {
    firstName: "string[REQUIRED]",
    lastName: "string[REQUIRED]",
    email: "string[REQUIRED][school email with @miamioh.edu domain]",
    startDate: "string[REQUIRED][format YYYY-MM-DD]",
    startTime:
      "string[REQUIRED][format HH-MM-SS ranging from 00:00:00 to 23:59:59]",
    endDate: "string[REQUIRED][format YYYY-MM-DD]",
    endTime:
      "string[REQUIRED][format HH-MM-SS ranging from 00:00:00 to 23:59:59]",
    roomCapacity:
      "string|null[OPTIONAL][capacity(number of people)of the room you wish to reserve.]",
    roomCodeName:
      "string|null[OPTIONAL][such as: 145, 211, 297A, 108C, etc.]",
  };

  constructor() {
    super();
    RoomReservationTool.instance = this;
  }

  public static getInstance(): RoomReservationTool {
    if (!RoomReservationTool.instance) {
      RoomReservationTool.instance = new RoomReservationTool();
    }
    return RoomReservationTool.instance;
  }

  private async fetchRoomData(): Promise<any[]> {
    return new Promise<any[]>(async (resolve, reject) => {
      const instance = RoomReservationTool.instance;
      const header = {
        Authorization: `Bearer ${await instance.getAccessToken()}`,
      };
      const response = await axios({
        method: "get",
        headers: header,
        url: `${instance.ROOM_INFO_URL}/${instance.BUILDING_ID}`,
      });
      resolve(response.data);
    });
  }

  /**
   * Update database of Room if it's too outdated
   * @param updateDuration if the most recent update is older than this threshold (days). New data would be updated into database
   * @returns True if it performs update, False otherwise
   */
  private async updateRoomInfoDatabase(
    updateDuration: number,
  ): Promise<boolean> {
    return new Promise<boolean>(async (resolve, reject) => {
      const savedRoomInfo = await prisma.room.findMany();
      let didUpdate = false;
      if (
        !savedRoomInfo ||
        savedRoomInfo.length === 0 ||
        new Date().valueOf() - savedRoomInfo[0].lastUpdated.valueOf() >
          updateDuration * 1000 * 60 * 60 * 24
      ) {
        didUpdate = true;
        const rooms = await this.fetchRoomData();
        for (let room of rooms) {
          const roomNameRegex = /(\d+)([A-Za-z])?/;
          const roomNameMatch = room.name.match(roomNameRegex);
          let codeName: string;
          if (!roomNameMatch) {
            console.log("Room name does not match pattern");
            codeName = room.name;
          } else {
            codeName = `${roomNameMatch[1]}${
              roomNameMatch[2] ? roomNameMatch[2] : ""
            }`;
          }

          await prisma.room.upsert({
            where: {
              id: `${room.id}`,
            },
            update: {},
            create: {
              id: `${room.id}`,
              codeName: codeName,
              capacity: room.capacity,
              type: "study room",
              isAccessible: room.isAccessible,
            },
          });
        }
      }
      resolve(didUpdate);
    });
  }

  private async getRoomByCapacity(capacity: number): Promise<Room[]> {
    return new Promise<Room[]>(async (resolve, reject) => {
      const rooms = await prisma.room.findMany({
        where: {
          capacity: capacity,
        },
      });

      const returnRoomObjs = rooms.map((room) => {
        return {
          roomID: room.id,
          roomName: room.codeName,
          capacity: room.capacity,
        };
      });
      resolve(returnRoomObjs);
    });
  }

  /**
   * Match the number of people to the closest available capacity
   * @param peopleNum
   * @returns number[]. Array of available capacity in the database, sorted by how close from it to the number of people. For example, we have these capacity: [2, 4, 8, 12, 20], and 6 people; this function would return [8, 12, 20]
   */
  private async matchNumberOfPeopleToPotentialCapacity(
    peopleNum: number,
  ): Promise<number[]> {
    return new Promise<number[]>(async (resolve, reject) => {
      const capacityList = (
        await prisma.room.findMany({
          distinct: ["capacity"],
          select: {
            capacity: true,
          },
        })
      )
        .map((room) => room.capacity)
        .filter((capacity) => capacity >= peopleNum);
      resolve(capacityList);
    });
  }

  private async getRoomByCodeName(roomCodeName: string): Promise<Room> {
    return new Promise<Room>(async (resolve, reject) => {
      console.log(roomCodeName);
      const rooms: { id: string; codeName: string; capacity: number }[] =
        await prisma.$queryRaw`SELECT id, "codeName", capacity FROM "Room" WHERE "codeName" LIKE ${`%${roomCodeName}%`}`;
      if (!rooms) {
        reject("Cannot find any room with input name");
        return;
      }
      const returnedRoom = {
        roomID: rooms[0].id,
        roomName: rooms[0].codeName,
        capacity: rooms[0].capacity,
      };
      resolve(returnedRoom);
    });
  }

  /**
   * Select an available room from the input room IDs list based on the requested time. This assumes startDate is as same as endDate
   * @param roomIDs
   * @param startDate
   * @param startTime
   * @param endDate
   * @param endTime
   * @returns Promise<string>: Promise of the satisfying room ID. Reject if no room satisfies
   */
  private async selectAvailableRoom(
    rooms: Room[],
    startDate: string,
    startTime: string,
    endDate: string,
    endTime: string,
  ): Promise<Room> {
    return new Promise<Room>(async (resolve, reject) => {
      const checkRoomAvailabilityInstance =
        CheckRoomAvailabilityTool.getInstance();
      for (let room of rooms) {
        if (
          await checkRoomAvailabilityInstance.isAvailable(
            room.roomID,
            startDate,
            startTime,
            endDate,
            endTime,
          )
        ) {
          resolve(room);
          return;
        }
      }
      reject("No room satisfies");
    });
  }

  async toolRun(toolInput: {
    [key: string]: string | null;
    firstName: string;
    lastName: string;
    email: string;
    startDate: string;
    startTime: string;
    endDate: string;
    endTime: string;
    roomCapacity: string | null;
    roomCodeName: string | null;
  }): Promise<string> {
    return new Promise<string>(async (resolve, reject) => {
      let nullFields = [];
      for (const param of Object.keys(toolInput)) {
        if (param === "roomCapacity" || param === "roomCodeName") continue;
        if (
          toolInput[param] === null ||
          toolInput[param] === "null" ||
          toolInput[param] === undefined ||
          toolInput[param] === "undefined"
        ) {
          nullFields.push(param);
        }
      }
      if (nullFields.length > 0) {
        console.log(
          `Cannot perform booking because missing parameter ${JSON.stringify(
<<<<<<< HEAD
            nullFields
          )}.Ask the customer to provide ${JSON.stringify(
            nullFields
          )} to perform booking.`
        );
        resolve(
          `Cannot perform booking because missing parameter ${JSON.stringify(
            nullFields
          )}.Ask the customer to provide ${JSON.stringify(
            nullFields
          )} to perform booking.`
=======
            nullFields,
          )}. Ask the customer to provide ${JSON.stringify(
            nullFields,
          )} to perform booking.`,
        );
        resolve(
          `Cannot perform booking because missing parameter ${JSON.stringify(
            nullFields,
          )}. Ask the customer to provide ${JSON.stringify(
            nullFields,
          )} to perform booking.`,
>>>>>>> e6231633
        );
        return;
      }

      const {
        firstName,
        lastName,
        email,
        startDate,
        startTime,
        endDate,
        endTime,
        roomCapacity,
        roomCodeName,
      } = toolInput;

      //Validate miamioh.edu email
      const emailRegex = /^[a-zA-Z0-9._%+-]+@miamioh\.edu$/;
      if (!emailRegex.test(email)) {
        resolve("Email has to have @miamioh.edu domain");
        return;
      }

      try {
        const response = await RoomReservationTool.run(
          firstName,
          lastName,
          email,
          startDate,
          startTime,
          endDate,
          endTime,
          roomCapacity,
          roomCodeName,
        );
        resolve(response);
      } catch (e: any) {
        resolve(`Tell the customer this error: ${e.error}`);
      }
    });
  }

  static async run(
    firstName: string,
    lastName: string,
    email: string,
    startDate: string,
    startTime: string,
    endDate: string,
    endTime: string,
    roomCapacity: string | null,
    roomCodeName: string | null,
  ): Promise<string> {
    return new Promise<string>(async (resolve, reject) => {
      // const timeout = setTimeout(() => {
      //   reject("Request Time Out");
      // }, 5000);
      const instance = RoomReservationTool.getInstance();
      await instance.updateRoomInfoDatabase(60);
      let availableRoom: Room | null = null;
      if (
        (!roomCapacity || roomCapacity === "null") &&
        (!roomCodeName || roomCodeName === "null")
      ) {
        reject({
          error:
            "Room capacity and room code name are both empty.Ask customer to specify one of them.",
        });
        return;
      } else if (!roomCapacity || roomCapacity === "null") {
        availableRoom = await instance.getRoomByCodeName(
          roomCodeName as string,
        );
      } else {
        const potentialCapacityList =
          await instance.matchNumberOfPeopleToPotentialCapacity(
            parseInt(roomCapacity, 10),
          );
        if (potentialCapacityList.length === 0) {
          reject({
            error: `We do not have any room that fit ${roomCapacity}.`,
          });
        }

        for (let capacity of potentialCapacityList) {
          const rooms = await instance.getRoomByCapacity(capacity);

          try {
            availableRoom = await instance.selectAvailableRoom(
              rooms,
              startDate,
              startTime,
              endDate,
              endTime,
            );
            break;
          } catch (error: any) {
            continue;
          }
        }
      }
      if (availableRoom === null) {
        reject({ error: "No room is available for the input condition" });
        return;
      }

      const accessToken: string = await instance.getAccessToken();
      const header = {
        Authorization: `Bearer ${accessToken}`,
      };

      const payload = {
        start: `${startDate}T${startTime}-0${RoomReservationTool.timezone}:00`,
        fname: firstName,
        lname: lastName,
        email: email,
        bookings: [
          {
            id: availableRoom.roomID,
            to: `${endDate}T${endTime}-0${RoomReservationTool.timezone}:00`,
          },
        ],
      };

      // console.log("Payload", payload);
      try {
        console.log(payload);
        let response = await axios({
          method: "post",
          headers: header,
          url: instance.RESERVATION_URL,
          data: payload,
        });
        resolve(
          `Room ${availableRoom.roomName} with capacity ${
            availableRoom.capacity
          } is booked successfully from ${startTime} to ${endTime} on ${startDate}.Confirmation email should be sent to customer's email.Tell the customer that the reservation is successful and this booking number information:${JSON.stringify(
            response.data,
            ["booking_id"],
          )}`,
        );
      } catch (error: any) {
        if (error.response) {
          const errorData = error.response.data as string;
          console.log(error);
          if (errorData.includes("not a valid starting slot")) {
            resolve(
<<<<<<< HEAD
              "Room reservation is unsuccessful.Time slot is not available for your room"
=======
              "Room reservation is unsuccessful. Time slot is not available for your room",
>>>>>>> e6231633
            );
          }
        } else {
          console.log(error.message);
        }
      }
      // console.log(instance.RESERVATION_URL);
    });
  }
}

export { RoomReservationTool };<|MERGE_RESOLUTION|>--- conflicted
+++ resolved
@@ -233,7 +233,6 @@
       if (nullFields.length > 0) {
         console.log(
           `Cannot perform booking because missing parameter ${JSON.stringify(
-<<<<<<< HEAD
             nullFields
           )}.Ask the customer to provide ${JSON.stringify(
             nullFields
@@ -245,19 +244,6 @@
           )}.Ask the customer to provide ${JSON.stringify(
             nullFields
           )} to perform booking.`
-=======
-            nullFields,
-          )}. Ask the customer to provide ${JSON.stringify(
-            nullFields,
-          )} to perform booking.`,
-        );
-        resolve(
-          `Cannot perform booking because missing parameter ${JSON.stringify(
-            nullFields,
-          )}. Ask the customer to provide ${JSON.stringify(
-            nullFields,
-          )} to perform booking.`,
->>>>>>> e6231633
         );
         return;
       }
@@ -405,11 +391,7 @@
           console.log(error);
           if (errorData.includes("not a valid starting slot")) {
             resolve(
-<<<<<<< HEAD
               "Room reservation is unsuccessful.Time slot is not available for your room"
-=======
-              "Room reservation is unsuccessful. Time slot is not available for your room",
->>>>>>> e6231633
             );
           }
         } else {
