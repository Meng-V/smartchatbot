--- conflicted
+++ resolved
@@ -85,24 +85,15 @@
         toolInput.date === "undefined"
       ) {
         resolve(
-<<<<<<< HEAD
           "Cannot check the building hour without a date.Ask the customer to provide the date before checking."
-=======
-          "Cannot check the building hour without a date. Ask the customer to provide the date before checking.",
->>>>>>> e6231633
         );
         return;
       }
 
       resolve(
         `Open Hour of the requested week: ${JSON.stringify(
-<<<<<<< HEAD
           await CheckOpenHourTool.run(toolInput.date)
         )}.If any day does not exist in the array, the library does not open that day.Always answer with both open hour and close hour to the customer.`
-=======
-          await CheckOpenHourTool.run(toolInput.date),
-        )}. If any day does not exist in the array, the library does not open that day. Always answer with both open hour and close hour to the customer.`,
->>>>>>> e6231633
       );
     });
   }
