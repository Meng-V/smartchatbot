--- conflicted
+++ resolved
@@ -110,15 +110,7 @@
             });
           }
         } catch (error: any) {
-<<<<<<< HEAD
-          console.log(error.message);
-          resolve({
-            success: false,
-            error: "Sorry there was an error with the reservation, " + error.message,
-          })
-=======
           reject(error);
->>>>>>> 6ca7d258
         }
       }
     );
