--- conflicted
+++ resolved
@@ -51,16 +51,4 @@
   return bookInfo;
 }
 
-<<<<<<< HEAD
-=======
-// async function main() {
-//     const query = "machine learning";
-//     const books = await searchBooks(query, 1);
-
-//     console.log(books);
-//   }
-
-//   main();
-
->>>>>>> cd0748aa
 export { searchBooks, getEnvironmentVariables };