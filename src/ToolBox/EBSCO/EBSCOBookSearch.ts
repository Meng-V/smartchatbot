import { Tool } from "../ToolTemplates";
import { searchBooks } from "./utils/ebscoService";

class EBSCOBookSearchTool implements Tool {
  private static instance: EBSCOBookSearchTool;

  public name: string = "EBSCOBookSearchTool";
  public description: string =
<<<<<<< HEAD
    "This tool is for searching for list of books/articles suiting the input keywords, useful for suggesting books/article to customers. Keywords should be academic-related such as economics, pattern matching, DNA, Evolution, or compiler design, etc. This tool has ONE parameter, but it will look like a EBSCO query like '{SU:hiking} and {TI:guide}.";
  public parameters: { [parameterName: string]: string } = {
    query:
      "string [only includes either keywords in this string or an EBSCO query]",
=======
    "This tool is for searching for list of books/articles suiting the input keywords, useful for suggesting books/article to customers. Keywords should be academic-related such as economics, pattern matching, DNA, Evolution, or compiler design, etc. The parameter will look like an EBSCO query";

  public parameters: { [parameterName: string]: string } = {
    query:
      "string [REQUIRED] [only includes EBSCO query as one parameter string \"{SU:Accounting}and{TI:math}\" or the like, don't include any commas, double quotes or quotes]",
>>>>>>> cd0748aa
  };

  private constructor() {
    EBSCOBookSearchTool.instance = this;
  }

  public static getInstance(): EBSCOBookSearchTool {
    if (!EBSCOBookSearchTool.instance) {
      EBSCOBookSearchTool.instance = new EBSCOBookSearchTool();
    }
    return EBSCOBookSearchTool.instance;
  }

  async toolRun(toolInput: { query: string }): Promise<string> {
    return new Promise<string>(async (resolve, reject) => {
      const { query } = toolInput;
<<<<<<< HEAD
      console.log(query.toString());
      const response = await EBSCOBookSearchTool.run(query.toString());
=======

      if (
        query === null ||
        query === "null" ||
        query === undefined ||
        query === "undefined"
      ) {
        resolve("Input query not found. Please use a query");
        return;
      }
      const response = await EBSCOBookSearchTool.run(query);
>>>>>>> cd0748aa
      resolve(
        `Please intepret this JSON result to the customer in a human-readable way. If there is a link, write it out directly; do not include html tag. ${JSON.stringify(
          response,
        )}`,
      );
    });
  }

  static async run(
    query: string,
  ): Promise<
    { title: string; author: string; publicationYear: number; url: string }[]
  > {
    return new Promise<
      { title: string; author: string; publicationYear: number; url: string }[]
    >(async (resolve, reject) => {
      const searchResults = await searchBooks(query, 2);
      //Get neccessary field
      const filteredSearchResult = searchResults.map((record) => {
        return {
          title: record.title,
          author: record.author,
          publicationYear: record.publicationYear,
          url: record.url,
        };
      });
      resolve(filteredSearchResult);
    });
  }
}

export { EBSCOBookSearchTool };<|MERGE_RESOLUTION|>--- conflicted
+++ resolved
@@ -6,19 +6,12 @@
 
   public name: string = "EBSCOBookSearchTool";
   public description: string =
-<<<<<<< HEAD
-    "This tool is for searching for list of books/articles suiting the input keywords, useful for suggesting books/article to customers. Keywords should be academic-related such as economics, pattern matching, DNA, Evolution, or compiler design, etc. This tool has ONE parameter, but it will look like a EBSCO query like '{SU:hiking} and {TI:guide}.";
-  public parameters: { [parameterName: string]: string } = {
-    query:
-      "string [only includes either keywords in this string or an EBSCO query]",
-=======
-    "This tool is for searching for list of books/articles suiting the input keywords, useful for suggesting books/article to customers. Keywords should be academic-related such as economics, pattern matching, DNA, Evolution, or compiler design, etc. The parameter will look like an EBSCO query";
+  "This tool searches for academic books/articles based on user-provided keywords, such as economics, pattern matching, DNA, Evolution, etc. The input query should be in the format of an EBSCO query, which includes codes to represent specific types of data (TX for All Text, AU for Author, TI for Title, SU for Subject Terms, SO for Journal Title/Source, AB for Abstract, IS for ISSN, IB for ISBN) and logical operators (AND/OR). The query can also utilize proximity operators (NEAR (N), WITHIN (W)), exact phrase search using quotes, wildcard character (*), single character substitution (?), and single/no character substitution (#).";
 
   public parameters: { [parameterName: string]: string } = {
-    query:
-      "string [REQUIRED] [only includes EBSCO query as one parameter string \"{SU:Accounting}and{TI:math}\" or the like, don't include any commas, double quotes or quotes]",
->>>>>>> cd0748aa
-  };
+    query: "string [REQUIRED] The input should be an EBSCO formatted query. For example, \"{SU:Math}and{TI:Geometry}and{AU:gaim}\". Avoid using commas, double quotes or single quotes. Proximity, exact phrase search, wildcard, and character substitution queries are supported."
+  };  
+
 
   private constructor() {
     EBSCOBookSearchTool.instance = this;
@@ -34,11 +27,6 @@
   async toolRun(toolInput: { query: string }): Promise<string> {
     return new Promise<string>(async (resolve, reject) => {
       const { query } = toolInput;
-<<<<<<< HEAD
-      console.log(query.toString());
-      const response = await EBSCOBookSearchTool.run(query.toString());
-=======
-
       if (
         query === null ||
         query === "null" ||
@@ -49,7 +37,6 @@
         return;
       }
       const response = await EBSCOBookSearchTool.run(query);
->>>>>>> cd0748aa
       resolve(
         `Please intepret this JSON result to the customer in a human-readable way. If there is a link, write it out directly; do not include html tag. ${JSON.stringify(
           response,
