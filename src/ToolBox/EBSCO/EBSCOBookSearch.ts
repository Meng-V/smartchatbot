--- conflicted
+++ resolved
@@ -6,17 +6,10 @@
 
   public name: string = "EBSCOBookSearchTool";
   public description: string =
-<<<<<<< HEAD
-    "This tool is for searching for list of books/articles suiting the input keywords, useful for suggesting books/article to customers. Keywords should be academic-related such as economics, pattern matching, DNA, Evolution, or compiler design, etc. This tool has ONE parameter, but it will look like a EBSCO query like '{SU:hiking} and {TI:guide}.";
-  public parameters: { [parameterName: string]: string } = {
-    query:
-      "string [only includes either keywords in this string or an EBSCO query]",
-=======
     "This tool is for searching for list of books/articles suiting the input keywords, useful for suggesting books/article to customers. Keywords should be academic-related such as economics, pattern matching, DNA, Evolution, or compiler design, etc.";
   public parameters: { [parameterName: string]: string } = {
     query:
       "string [REQUIRED] [only includes keywords in this string, don't include any commas, double quotes or quotes]",
->>>>>>> d30b4509
   };
 
   private constructor() {
@@ -33,10 +26,6 @@
   async toolRun(toolInput: { query: string }): Promise<string> {
     return new Promise<string>(async (resolve, reject) => {
       const { query } = toolInput;
-<<<<<<< HEAD
-      console.log(query.toString());
-      const response = await EBSCOBookSearchTool.run(query.toString());
-=======
 
       if (
         query === null ||
@@ -48,7 +37,6 @@
         return;
       }
       const response = await EBSCOBookSearchTool.run(query);
->>>>>>> d30b4509
       resolve(
         `Please intepret this JSON result to the customer in a human-readable way. If there is a link, write it out directly; do not include html tag. ${JSON.stringify(
           response
