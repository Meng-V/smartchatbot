--- conflicted
+++ resolved
@@ -43,19 +43,11 @@
     const reActModelDescription: string = `Your job is to complete the scratchpad and use the previous scratchpad to guide yourself toward the answer.For the scratchpad,format your answer as in the JSON structure below.Format your response as a JSON string,with both keys and values enclosed in double quotes.Like this: "{\"key\":\"value\"}".\n\
     {
       Thought: You should always think about what to do,
-<<<<<<< HEAD
       Action: The action to take,should always be one of [${tools.map(
         (toolDocumentation) => toolDocumentation.name
       )}].If you don't need to use any tool,put "null" here,
       Action Input:{parameter1:value1,parameter2:value2,parameter3:value3,etc}.If Action is not null,do not ever put null here.Put null here if Action is null,
       Final Answer: Provide your final answer for the input question from the input question or the Tool Response (if it exists).Put "null" here if you decide to use any tools,
-=======
-      Action: The action to take, should always be one of [${tools.map(
-        (toolDocumentation) => toolDocumentation.name,
-      )}]. If you don't need to use any tool, put "null" here,
-      Action Input: {parameter1: value1, parameter2: value2, parameter3: value3, etc}. If Action is not null, do not ever put null here. Put null here if Action is null,
-      Final Answer: Provide your final answer for the input question from the input question or the Observation (if it exists). Put "null" here if you decide to use any tools,
->>>>>>> e6231633
       }\n\n`;
     return reActModelDescription;
   }
@@ -77,11 +69,7 @@
           `- ${currentToolDescription.name}: ${currentToolDescription.description}.Parameters names and types:\n${toolParamtersDescription}`
         );
       },
-<<<<<<< HEAD
       "\nYou have access to these tools(delimited by triple backticks)to assist you.Don't tell the customer the tool's name.These tools are also useful when customer ask what you can do to help them:\n"
-=======
-      "\nYou have access to these tools (delimited by triple backticks) to assist you. These tools are also useful when customer ask what you can do to help them:\n",
->>>>>>> e6231633
     );
 
     return toolsDescription;
