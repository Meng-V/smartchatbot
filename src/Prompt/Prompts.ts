--- conflicted
+++ resolved
@@ -35,11 +35,7 @@
   private constructReActModelDescription(
     tools: Tool[]
   ): string {
-<<<<<<< HEAD
-    const reActModelDescription: string = `Your job is to complete the scratchpad (delimited by the triple quote) to guide yourself toward the answer. For the scratchpad, format your answer as in the JSON structure below. Format your response as a JSON string, with both keys and values enclosed in double quotes. Like this: "{\"key\": \"value\"}".\n\
-=======
     const reActModelDescription: string = `Your job is to complete the scratchpad to guide yourself toward the answer. For the scratchpad, format your answer as in the JSON structure below. Format your response as a JSON string, with both keys and values enclosed in double quotes. Like this: "{\"key\": \"value\"}".\n\
->>>>>>> 5268b734
     {
       Thought: You should always think about what to do,\n\
       Action: The action to take, should always be one of [${tools.map(
