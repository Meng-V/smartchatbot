import { ConversationMemory } from "../Memory/ConversationMemory";
import { PromptTemplate } from "./PromptTemplate";

class ConversationSummarizePrompt implements PromptTemplate {
  public modelDescription: string;
  public originalConversationString: string;
  constructor() {
    this.modelDescription =
      "You are trying to shorten the following conversation by summarizing it. Include any vital ìnformations in the summary and stress that the latest question is unanswered\n";
    this.originalConversationString = "";
  }

<<<<<<< HEAD
  async getPrompt(): Promise<string> {
    return new Promise<string>((resolve, reject) => {
      resolve(
        `${
          this.modelDescription
        }\n${this.conversationMemory?.getConversationAsString()}`,
      );
=======
  async getPrompt(): Promise<{prompt: string}> {
    return new Promise<{prompt: string}>((resolve, reject) => {
      resolve({prompt: `${
        this.modelDescription
      }\n${this.originalConversationString}`});
>>>>>>> b8604d96
    });
  }

  setConversationMemory(originalConversationString: string): void {
    this.originalConversationString = originalConversationString;
  }
  getSystemDescription(): string {
    return this.modelDescription;
  }
}

export { ConversationSummarizePrompt };<|MERGE_RESOLUTION|>--- conflicted
+++ resolved
@@ -10,21 +10,11 @@
     this.originalConversationString = "";
   }
 
-<<<<<<< HEAD
-  async getPrompt(): Promise<string> {
-    return new Promise<string>((resolve, reject) => {
-      resolve(
-        `${
-          this.modelDescription
-        }\n${this.conversationMemory?.getConversationAsString()}`,
-      );
-=======
   async getPrompt(): Promise<{prompt: string}> {
     return new Promise<{prompt: string}>((resolve, reject) => {
       resolve({prompt: `${
         this.modelDescription
       }\n${this.originalConversationString}`});
->>>>>>> b8604d96
     });
   }
 
