--- conflicted
+++ resolved
@@ -2,15 +2,9 @@
 import { ConversationMemory } from "../Memory/ConversationMemory";
 
 interface PromptTemplate {
-<<<<<<< HEAD
-  modelDescription: string;
-  getSystemDescription(): string;
-  getPrompt(): Promise<string>;
-=======
     modelDescription: string;
     getSystemDescription(): string;
     getPrompt(): Promise<{prompt: string} | { prompt: string; tokenUsage: TokenUsage }>;
->>>>>>> b8604d96
 }
 
 export { PromptTemplate };