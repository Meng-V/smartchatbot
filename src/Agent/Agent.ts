--- conflicted
+++ resolved
@@ -111,21 +111,11 @@
   }
 
   parseLLMOutput(llmOutput: string): AgentOutput {
-<<<<<<< HEAD
     const jsonString = llmOutput.replace(/'/g, '') // Remove single quotes
     .replace(/\+/g, '') // Remove "+" signs
     .replace(/\n\s*/g, '') // Remove newlines and spaces
     .replace(/"(\w+)":\s*"([^"]*)"/g, '"$1": "$2"').toString(); // Keep double quotes for property names and values
     // console.log(jsonString);
-=======
-    const jsonString = llmOutput
-      .replace(/'/g, "") // Remove single quotes
-      .replace(/\+/g, "") // Remove "+" signs
-      .replace(/\n\s*/g, "") // Remove newlines and spaces
-      .replace(/"(\w+)":\s*"([^"]*)"/g, '"$1": "$2"')
-      .replace(/\\/g, '') // Remove back slash
-      .toString(); // Keep double quotes for property names and values
->>>>>>> 2d70df54
     const outputObj = JSON.parse(jsonString);
     console.log(outputObj);
     function trim(text: string) {
