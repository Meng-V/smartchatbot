import prisma from "../../prisma/prisma";
import { OpenAIModel } from "../LLM/LLMModels";
import { ConversationMemory } from "../Memory/ConversationMemory";
import { ModelPromptWithTools } from "../Prompt/Prompts";

import { Tool } from "../ToolBox/ToolTemplates";
import { createObjectCsvWriter } from "csv-writer";

type AgentResponse = {
  actions: string[];
  response: string[];
};

const csvWriter = createObjectCsvWriter({
  path: "log.csv",
  header: [
    { id: "cookie", title: "COOKIES" },
    { id: "timestamp", title: "TIMESTAMP" },
    { id: "tokensUsed", title: "TOKENS_USED" },
    // any other fields
  ],
  append: true,
});

interface IAgent {
  llmModel: OpenAIModel;
  memory: ConversationMemory | null;
  toolsMap: Map<string, Tool>;

  agentRun(userInput: string, cookie: string): Promise<AgentResponse>;
}

type AgentOutput =
  | {
      outputType: "final";
      thought: string;
      finalAnswer: string;
    }
  | {
      outputType: "action";
      thought: string;
      action: string;
      actionInput: { [key: string]: string };
    }
  | {
      outputType: undefined;
    };

class Agent implements IAgent {
  llmModel: OpenAIModel;
  basePrompt: ModelPromptWithTools;
  memory: ConversationMemory | null;

  toolsMap: Map<string, Tool>;
  LLMCallLimit: number = 5;
  totalTokensUsed: number = 0;

  actions: Set<string> = new Set();

  constructor(
    llmModel: OpenAIModel,
    tools: Tool[],
    memory: ConversationMemory
  ) {
    this.llmModel = llmModel;
    this.memory = memory;
    this.basePrompt = new ModelPromptWithTools(
      tools,
      this.llmModel,
      this.memory
    );
    this.toolsMap = new Map<string, Tool>();
    tools.forEach((tool) => {
      this.toolsMap.set(tool.name, tool);
    });
  }
  /**
   * This function takes in message from user to feed to the LLM Agent. Return the message from the Agent
<<<<<<< HEAD
   * @param userInput
   * @param cookie
=======
   * @param userInput 
   * @param cookie 
>>>>>>> d8c8d098
   * @returns message from the LLM Agent
   */

  async agentRun(userInput: string, cookie: string): Promise<AgentResponse> {
    return new Promise<AgentResponse>(async (resolve, reject) => {
      // const timeout = setTimeout(() => {
      //   reject(`Request Time Out. Prompt so far: ${this.basePrompt.getPrompt()}`);
      // }, 5000);

      this.memory?.addToConversation("Customer", userInput);
      this.basePrompt.updateConversationMemory(this.memory);
      this.basePrompt.emptyScratchpad();
      let llmResponseObj = await this.llmModel.getModelResponse(
        this.basePrompt
      );
      let llmResponse = llmResponseObj.response;
      this.totalTokensUsed += llmResponseObj.usage.total_tokens; // update the total tokens used

      // console.log(llmResponse)
      let outputParsed = this.parseLLMOutput(llmResponse);
      let llmCallNum = 1;

      //Handle cases when model doesn't output either actions and final answer
      while (outputParsed.outputType !== "final") {
        if (llmCallNum > this.LLMCallLimit) {
          reject("Too many LMM Call. Possible inifinity loop");
<<<<<<< HEAD
          return;
        }
        if (outputParsed.outputType === "action") {
          this.basePrompt.updateScratchpad(
            `Thought: ${outputParsed.thought}\n`
          );
          this.basePrompt.updateScratchpad(`Action: ${outputParsed.action}\n`);
          this.basePrompt.updateScratchpad(
            `Action Input: ${JSON.stringify(outputParsed.actionInput)}\n`
          );
          const toolResponse = await this.accessToolBox(
            outputParsed.action,
            outputParsed.actionInput
          );

          this.basePrompt.updateScratchpad(`Observation: ${toolResponse}`);
        }
=======

        this.basePrompt.updateScratchpad(`Thought: ${outputParsed.thought}\n`);
        this.basePrompt.updateScratchpad(`Action: ${outputParsed.action}\n`);
        this.basePrompt.updateScratchpad(
          `Action Input: ${JSON.stringify(outputParsed.actionInput)}\n`
        );
        const toolResponse = await this.accessToolBox(
          outputParsed.action,
          outputParsed.actionInput
        );
        
        this.basePrompt.updateScratchpad(`Observation: ${toolResponse}`);

>>>>>>> d8c8d098
        llmResponseObj = await this.llmModel.getModelResponse(this.basePrompt);
        llmResponse = llmResponseObj.response;
        this.totalTokensUsed += llmResponseObj.usage.total_tokens; // update the total tokens used

        outputParsed = this.parseLLMOutput(llmResponse);
        llmCallNum++;
      }

      //What if outputParsed.outputType == undefined
      this.memory?.addToConversation("AIAgent", outputParsed.finalAnswer);
      this.basePrompt.updateConversationMemory(this.memory);

      //loggin file
      const record = {
        cookie: cookie,
        timestamp: new Date().toISOString(),
        tokensUsed: this.totalTokensUsed,
        // any other fields
      };
      csvWriter.writeRecords([record]); // returns a promise
      // .then(() => console.log('Data logged successfully.'));

      this.totalTokensUsed = 0;
      resolve({
        actions: [...this.actions],
        response: outputParsed.finalAnswer.split("\n"),
      });
    });
  }

  private async accessToolBox(
    toolName: string,
    toolInput: { [key: string]: string }
  ): Promise<string> {
    return new Promise<string>(async (resolve, reject) => {
      //const timeout = setTimeout(() => {
      //        reject("Request Time Out");
      //      }, 5000);

      if (this.toolsMap.has(toolName)) {
        const tool = this.toolsMap.get(toolName);

        resolve(await tool!.toolRun(toolInput));
      } else {
        throw new Error("Tool does not exist");
        reject("Tool does not exist");
      }
    });
  }

  parseLLMOutput(llmOutput: string): AgentOutput {
    const jsonString = llmOutput
      .replace(/'/g, "") // Remove single quotes
      .replace(/\+/g, "") // Remove "+" signs
      .replace(/"(\w+)":\s*"([^"]*)"/g, '"$1": "$2"')
      .toString(); // Keep double quotes for property names and values
    const outputObj = JSON.parse(jsonString);

    function trim(text: string) {
      //Trim leading space and new line character
      return text.replace(/^\s+|\s+$/g, "");
    }

    if (outputObj["Final Answer"] && outputObj["Final Answer"] !== "null") {
      return {
        outputType: "final",
        thought: trim(outputObj["Thought"]),
        finalAnswer: trim(outputObj["Final Answer"]),
      };
    } else if (
      outputObj["Action"] &&
      outputObj["Action Input"] &&
      outputObj["Action"] !== "null" &&
      outputObj["Action Input"] !== "null"
    ) {
      this.actions.add(trim(outputObj["Action"]));
      return {
        outputType: "action",
        thought: trim(outputObj["Thought"]),
        action: trim(outputObj["Action"]),
        actionInput: outputObj["Action Input"],
      };
    } else {
      return {
        outputType: undefined,
      };
    }
  }
}

export { Agent };<|MERGE_RESOLUTION|>--- conflicted
+++ resolved
@@ -76,13 +76,8 @@
   }
   /**
    * This function takes in message from user to feed to the LLM Agent. Return the message from the Agent
-<<<<<<< HEAD
-   * @param userInput
-   * @param cookie
-=======
    * @param userInput 
    * @param cookie 
->>>>>>> d8c8d098
    * @returns message from the LLM Agent
    */
 
@@ -109,7 +104,6 @@
       while (outputParsed.outputType !== "final") {
         if (llmCallNum > this.LLMCallLimit) {
           reject("Too many LMM Call. Possible inifinity loop");
-<<<<<<< HEAD
           return;
         }
         if (outputParsed.outputType === "action") {
@@ -127,21 +121,6 @@
 
           this.basePrompt.updateScratchpad(`Observation: ${toolResponse}`);
         }
-=======
-
-        this.basePrompt.updateScratchpad(`Thought: ${outputParsed.thought}\n`);
-        this.basePrompt.updateScratchpad(`Action: ${outputParsed.action}\n`);
-        this.basePrompt.updateScratchpad(
-          `Action Input: ${JSON.stringify(outputParsed.actionInput)}\n`
-        );
-        const toolResponse = await this.accessToolBox(
-          outputParsed.action,
-          outputParsed.actionInput
-        );
-        
-        this.basePrompt.updateScratchpad(`Observation: ${toolResponse}`);
-
->>>>>>> d8c8d098
         llmResponseObj = await this.llmModel.getModelResponse(this.basePrompt);
         llmResponse = llmResponseObj.response;
         this.totalTokensUsed += llmResponseObj.usage.total_tokens; // update the total tokens used
