import { ConversationMemory } from "../Memory/ConversationMemory";
import { ModelPromptWithTools } from "../Prompt/Prompts";
import { OpenAIModel } from "../LLM/LLMModels";
import { Tool } from "../ToolBox/ToolTemplates";
import { IAgent, AgentResponse, AgentOutput } from "./IAgent";

class Agent implements IAgent {
  name: string;
  llmModel: OpenAIModel;
  basePrompt: ModelPromptWithTools;
  memory: ConversationMemory | null;

  toolsMap: Map<string, Tool>;
  LLMCallLimit: number = 3;

  actions: Set<string> = new Set();

  /**
   * Construct Agent object.
   * @param name agent name
   * @param llmModel llmModel to control the action of the agent
   * @param tools array of the tools the Agent can use
   * @param memory Conversation Memory to keep track of the current conversation context
   * @param toolsAreReadyToUse if true, the agent can use the input tools. if false, the agent can only provide the tools information.
   */
  constructor(
    name: string,
    llmModel: OpenAIModel,
    tools: Tool[],
    memory: ConversationMemory,
    toolsAreReadyToUse: boolean = true,
  ) {
    this.name = name;
    this.llmModel = llmModel;
    this.memory = memory;
    this.basePrompt = new ModelPromptWithTools(tools, this.memory, toolsAreReadyToUse);
    this.toolsMap = new Map<string, Tool>();
    tools.forEach((tool) => {
      this.toolsMap.set(tool.name, tool);
    });
  }
  /**
   * This function takes in message from user to feed to the LLM Agent. Return the message from the Agent
   * @param userInput
   * @returns message from the LLM Agent
   */

  async agentRun(userInput: string): Promise<AgentResponse> {
    return new Promise<AgentResponse>(async (resolve, reject) => {
      // const timeout = setTimeout(() => {
      //   reject(`Request Time Out. Prompt so far: ${this.basePrompt.getPrompt()}`);
      // }, 5000);
      let completionTokens: number = 0;
      let promptTokens: number = 0;
      let totalTokens: number = 0;

      
      this.basePrompt.emptyScratchpad();
      let llmResponseObj = await this.llmModel.getModelResponse(
        this.basePrompt,
      );
      let llmResponse = llmResponseObj.response;
      //Update tokens usage
      totalTokens += llmResponseObj.usage.totalTokens;
      promptTokens += llmResponseObj.usage.promptTokens;
      completionTokens += llmResponseObj.usage.completionTokens;

      console.log(llmResponse)
      let outputParsed = this.parseLLMOutput(llmResponse);
      let llmCallNum = 1;

      //Handle cases when model doesn't output either actions and final answer
      while (outputParsed.outputType !== "final") {
        if (llmCallNum > this.LLMCallLimit) {
          reject("Too many LMM Call. Possible inifinity loop");
          return;
        }
        if (outputParsed.outputType === "action") {
          this.basePrompt.updateScratchpad(
            `Thought: ${outputParsed.thought}\n`,
          );
          this.basePrompt.updateScratchpad(`Action: ${outputParsed.action}\n`);
          this.basePrompt.updateScratchpad(
            `Action Input: ${JSON.stringify(outputParsed.actionInput)}\n`,
          );
          const toolResponse = await this.accessToolBox(
            outputParsed.action,
            outputParsed.actionInput,
          );
          console.log(toolResponse)

          this.basePrompt.updateScratchpad(`Tool Response: ${toolResponse}`);
        }
        llmResponseObj = await this.llmModel.getModelResponse(this.basePrompt);
        llmResponse = llmResponseObj.response;
        console.log(llmResponse)

        //Update tokens usage
        totalTokens += llmResponseObj.usage.totalTokens;
        promptTokens += llmResponseObj.usage.promptTokens;
        completionTokens += llmResponseObj.usage.completionTokens;

        outputParsed = this.parseLLMOutput(llmResponse);
        llmCallNum++;
      }

      resolve({
        actions: [...this.actions],
        response: outputParsed.finalAnswer.split("\n"),
        tokenUsage: { totalTokens, promptTokens, completionTokens },
      });
    });
  }

  private async accessToolBox(
    toolName: string,
    toolInput: { [key: string]: string },
  ): Promise<string> {
    return new Promise<string>(async (resolve, reject) => {
      //const timeout = setTimeout(() => {
      //        reject("Request Time Out");
      //      }, 5000);

      if (this.toolsMap.has(toolName)) {
        const tool = this.toolsMap.get(toolName);

        let toolRespose;
        try {
          toolRespose = await tool!.toolRun(toolInput);
        } catch (error) {
          reject(error);
          return;
        }
        resolve(toolRespose);
      } else {
<<<<<<< HEAD
        // throw new Error("Tool does not exist");
=======
>>>>>>> 6ca7d258
        reject("Tool does not exist");
      }
    });
  }

  parseLLMOutput(llmOutput: string): AgentOutput {
    const jsonString = llmOutput
      .replace(/'/g, "") // Remove single quotes
      .replace(/\+/g, "") // Remove "+" signs
      .replace(/"(\w+)":\s*"([^"]*)"/g, '"$1": "$2"')
      .toString(); // Keep double quotes for property names and values
    const outputObj = JSON.parse(jsonString);

    function trim(text: string) {
      //Trim leading space and new line character
      return text.replace(/^\s+|\s+$/g, "");
    }

    if (outputObj["Final Answer"] && outputObj["Final Answer"] !== "null") {
      return {
        outputType: "final",
        thought: trim(outputObj["Thought"]),
        finalAnswer: trim(outputObj["Final Answer"]),
      };
    } else if (
      outputObj["Action"] &&
      outputObj["Action Input"] &&
      outputObj["Action"] !== "null" &&
      outputObj["Action Input"] !== "null"
    ) {
      this.actions.add(trim(outputObj["Action"]));
      return {
        outputType: "action",
        thought: trim(outputObj["Thought"]),
        action: trim(outputObj["Action"]),
        actionInput: outputObj["Action Input"],
      };
    } else {
      return {
        outputType: undefined,
      };
    }
  }
}

export { Agent };<|MERGE_RESOLUTION|>--- conflicted
+++ resolved
@@ -133,10 +133,6 @@
         }
         resolve(toolRespose);
       } else {
-<<<<<<< HEAD
-        // throw new Error("Tool does not exist");
-=======
->>>>>>> 6ca7d258
         reject("Tool does not exist");
       }
     });
