--- conflicted
+++ resolved
@@ -21,14 +21,7 @@
 import { ArrowBackIcon, ChatIcon } from "@chakra-ui/icons";
 import "./App.css";
 import MessageComponents from "./components/ParseLinks";
-<<<<<<< HEAD
 import RealLibrarianWidget from "./components/RealLibrarianWidget";
-=======
-// import * as dotenv from "dotenv";
-
-// dotenv.config();
-
->>>>>>> b307af4a
 const App = () => {
   const chatRef = useRef();
   const [messages, setMessages] = useState([]);
@@ -101,11 +94,8 @@
       return updatedMessages;
     });
   };
-<<<<<<< HEAD
-=======
   
   
->>>>>>> b307af4a
 
   const handleFormSubmit = (e) => {
     e.preventDefault();
@@ -125,24 +115,23 @@
     onClose();
   };
 
-<<<<<<< HEAD
-=======
   const handleServicesClick = () => {
     setStep("services");
+    // do any additional setup for this step
   };
 
   const handleLibrarianClick = () => {
     window.open(
-      "https://www.lib.miamioh.edu/research/research-support/ask/",
+      " https://www.lib.miamioh.edu/research/research-support/ask/",
       "_blank",
     );
   };
 
   const handleTicketClick = () => {
     setStep("ticket");
-  };
-
->>>>>>> b307af4a
+    // do any additional setup for this step
+  };
+
   const handleTicketSubmit = (e) => {
     e.preventDefault();
     if (socketRef.current) {
@@ -244,27 +233,6 @@
                         <Text color={"black"}>Connecting to the chatbot</Text>
                       </Box>
                     )}
-<<<<<<< HEAD
-                    {messages.map((message, index) => (
-                      <Box
-                        key={index}
-                        maxW="md"
-                        px={5}
-                        py={3}
-                        rounded="md"
-                        bg={message.sender === "user" ? "white" : "gray.200"}
-                        border={message.sender === "user" ? "1px" : "0px"}
-                        borderColor={
-                          message.sender === "user" ? "red.400" : " "
-                        }
-                        alignSelf={
-                          message.sender === "user" ? "flex-end" : "flex-start"
-                        }
-                      >
-                        <Text
-                          color={
-                            message.sender === "user" ? "red.600" : "black"
-=======
                     {messages.map((message, index) => {
                       // console.log("Message Sender:", message.sender); // Log the sender
                       // console.log("Message Text:", message.text); // Log the text
@@ -285,7 +253,6 @@
                             message.sender === "user"
                               ? "flex-end"
                               : "flex-start"
->>>>>>> b307af4a
                           }
                         >
                           <Box
