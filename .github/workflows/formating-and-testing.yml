name: Code format checking and unit testing

on:
  push:
    branches:
      - main
      - dev
  pull_request:
    branches:
      - main
      - dev

jobs:
  build:
    runs-on: ubuntu-latest
    defaults:
      run:
        shell: bash
        working-directory: ./new-chatbot-app

    steps:
      - name: Checkout code
        uses: actions/checkout@v2

      - name: Install dependencies
        run: npm install

      - name: Build
        run: npm run build

      - name: Run tests
        env:
          OPENAI_API_KEY: ${{ secrets.OPENAI_API_KEY }}
          OPENAI_ORGANIZATION_ID: ${{ secrets.OPENAI_ORGANIZATION_ID }}
          LIBAPPS_OAUTH_URL: ${{ secrets.LIBAPPS_OAUTH_URL }}
          LIBAPPS_CLIENT_ID: ${{ secrets.LIBAPPS_CLIENT_ID }}
          LIBAPPS_CLIENT_SECRET: ${{ secrets.LIBAPPS_CLIENT_SECRET }}
          LIBAPPS_GRANT_TYPE: ${{ secrets.LIBAPPS_GRANT_TYPE }}
          LIBCAL_OAUTH_URL: ${{ secrets.LIBCAL_OAUTH_URL }}
          LIBCAL_CLIENT_ID: ${{ secrets.LIBCAL_CLIENT_ID }}
          LIBCAL_CLIENT_SECRET: ${{ secrets.LIBCAL_CLIENT_SECRET }}
          LIBCAL_GRANT_TYPE: ${{ secrets.LIBCAL_GRANT_TYPE }}
          LIBCAL_CANCEL_URL: ${{ secrets.LIBCAL_CANCEL_URL }}
<<<<<<< HEAD
          LIBCAL_HOUR_URL: ${{ secrets.LIBCAL_HOUR_URL }}
=======
          LIBCAL_SEARCH_AVAILABLE_URL: ${{ secrets.LIBCAL_SEARCH_AVAILABLE_URL }}
          LIBCAL_RESERVATION_URL: ${{ secrets.LIBCAL_RESERVATION_URL }}
          KING_BUILDING: ${{ secrets.KING_BUILDING }}
>>>>>>> a00d86f5
        run: npm test

      - name: Check formatting
        run: npm run format:check<|MERGE_RESOLUTION|>--- conflicted
+++ resolved
@@ -41,13 +41,10 @@
           LIBCAL_CLIENT_SECRET: ${{ secrets.LIBCAL_CLIENT_SECRET }}
           LIBCAL_GRANT_TYPE: ${{ secrets.LIBCAL_GRANT_TYPE }}
           LIBCAL_CANCEL_URL: ${{ secrets.LIBCAL_CANCEL_URL }}
-<<<<<<< HEAD
           LIBCAL_HOUR_URL: ${{ secrets.LIBCAL_HOUR_URL }}
-=======
           LIBCAL_SEARCH_AVAILABLE_URL: ${{ secrets.LIBCAL_SEARCH_AVAILABLE_URL }}
           LIBCAL_RESERVATION_URL: ${{ secrets.LIBCAL_RESERVATION_URL }}
           KING_BUILDING: ${{ secrets.KING_BUILDING }}
->>>>>>> a00d86f5
         run: npm test
 
       - name: Check formatting
