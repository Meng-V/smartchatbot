import { Injectable, Scope } from '@nestjs/common';
import { Prompt } from '../prompt.interface';
import { ConversationMemory } from 'src/llm-chain/memory/memory.interface';
import { LlmTool } from 'src/llm-chain/llm-toolbox/llm-tool.interface';
import { RetrieveEnvironmentVariablesService } from '../../../shared/services/retrieve-environment-variables/retrieve-environment-variables.service';

/**
 * This service is for getting prompt for sending to LLM model. This prompt is aware of conversation history, context, and which tools are available to use.
 *
 * Scope: Request
 */
@Injectable({ scope: Scope.TRANSIENT })
export class ChatbotConversationPromptWithToolsService implements Prompt {
  private modelDescription: string;
  private conversationMemory: ConversationMemory | undefined = undefined;

  //Context
  private tools: LlmTool[] = [];
  private toolsAreReadyToUse: boolean = true;

  private toolsDesription: string = '';
  private reActModelDescription: string = '';
  private modelScratchpad: string;

  constructor(
    private retrieveEnvironmentVariablesService: RetrieveEnvironmentVariablesService,
  ) {
    const date = new Date();

    this.modelDescription =
<<<<<<< HEAD
      "You are a helpful and POLITE library assistant.You STRICTLY DO NOT know anything about the library,books,and articles so you have to ALWAYS rely on the tools provided,scratchpad,and context in prompt for library-related,book-related,or article-related questions.If customer ask about something you do not know,use the tool GoogleSiteSearchEngine to look for answer.If there's no tool or context suitable to help the customer, tell the customer you're unable to answer their request\n" +
=======
      "You are a helpful and POLITE library assistant.You STRICTLY DO NOT know anything about the library,books,and articles so you have to ALWAYS rely on the tools provided,scratchpad,and context in prompt for library-related,book-related,or article-related questions.If customer ask about something you do not know,use the tool GoogleSiteSearchEngine to look for answer.If there's no tool or context suitable to help the customer,tell the customer you're unable to answer their request.Currently,all the tools only support King Library Building;if the customer mentions about any other building,tell them you cannot support them.\n" +
>>>>>>> 93479e14
      `For context,the current time is ${date.toLocaleString('en-US', {
        timeZone: 'America/New_York',
      })}\nONLY include your answer in your final answer`;
    this.modelScratchpad = '';
  }

  /**
   * This function construct the prompt based on the ReAct prompt model
   * @param tools
   * @returns prompt
   */
  public constructReActModelDescription(tools: LlmTool[]): string {
    const reActModelDescription: string = `Your job is to complete the scratchpad and use the previous scratchpad to guide yourself toward the answer.The scractchpad has data about the results from the tools you previously used. For the scratchpad,format your answer as in the JSON structure below.Format your response as a JSON string,with keys and values both enclosed in double quotes.Example: "{\"key\":\"value\"}".\n\
    {
      \"Thought\": Put your thought here for your thought.You should ALWAYS think before doing anything,
      \"Tool\": The tool to use,should always be one of [${tools.map(
        (toolDocumentation) => toolDocumentation.toolName,
      )}].If you don't need to use any tool,put "null" here.DO NOT use the tool if the scratchpad says the tool cannot be used,
      \"Tool Input\":Input paramters for the tool used in Tool{parameter1:value1,parameter2:value2,parameter3:value3,etc}.If Tool is using any tool,DO NOT ever put null here.Put null here ONLY if Tool is null.If you don't have enought parameters to put in, ASK the customer to provide them in Final Answer,
      \"Final Answer\": Provide your POLITE final answer for the input question from the input question or the Tool Response (if it exists).ASK the customer if any tool input parameters are missing.ALWAYS format this to be human readable.Put null here if both Tool and Tool Input are not null.
      }\n\n`;
    return reActModelDescription;
  }

  /**
   * Construct tool desciption for all the available tools
   * @param tools
   * @returns
   */
  public constructToolsDescription(tools: LlmTool[]): string {
    if (tools.length === 0 || !this.toolsAreReadyToUse) return '';
    const toolsDescription = tools.reduce(
      (previousToolsDescription: string, currentToolDescription: LlmTool) => {
        const toolParamtersDescription = Object.keys(
          currentToolDescription.toolParametersStructure,
        ).reduce((previousParameter: string, parameterName: string) => {
          return (
            previousParameter +
            `\t+ ${parameterName}: ${currentToolDescription.toolParametersStructure[parameterName]}\n`
          );
        }, '');

        return (
          previousToolsDescription +
          `- ${currentToolDescription.toolName}: ${currentToolDescription.toolDescription}.Parameters names and types:\n${toolParamtersDescription}`
        );
      },
      "\nYou have access to these tools(delimited by triple backticks)to assist you.Don't tell the customer the tool's name.Every parameter has to be provided by the customer;ASK them if they have not provided.NEVER predict!These tools are also useful when customer ask what you can do to help them:\n",
    );

    return toolsDescription;
  }

  /**
   * Set the tool that the LLM can use. These tool will be listed inside the prompt for the LLM
   * @param tools
   * @param toolsAreReadyToUse
   */
  public setTools(tools: LlmTool[], toolsAreReadyToUse: boolean = true): void {
    this.tools = tools;
    this.toolsDesription = this.constructToolsDescription(tools);
    this.reActModelDescription = this.constructReActModelDescription(tools);

    this.toolsAreReadyToUse = toolsAreReadyToUse;
  }

  /**
   * Get the tools that is currently listed inside the prompt
   */
  public getTools(): LlmTool[] {
    return this.tools;
  }

  /**
   * Update the conversation memory object
   * @param newConversationMemory
   */
  public setConversationMemory(
    newConversationMemory: ConversationMemory | undefined,
  ): void {
    this.conversationMemory = newConversationMemory;
  }

  /**
   * Get the conversation memory of the prompt
   * @returns conversation memory if exist, undefined if not
   */
  public getConversationMemory(): ConversationMemory | undefined {
    return this.conversationMemory;
  }

  /**
   * Empty the scratchpad for the model
   */
  public emptyScratchpad(): void {
    this.modelScratchpad = '';
  }

  /**
   * Update the scratch pad with new text
   * @param inputScratch
   */
  public updateScratchpad(inputScratch: string): void {
    this.modelScratchpad += inputScratch;
  }

  /**null
   * Get the model scratchpad
   * @returns
   */
  public getScratchpad(): string {
    return this.modelScratchpad;
  }

  /**
   * Get model description
   * @returns
   */
  public getModelDescription(): string {
    return this.modelDescription;
  }

  /**
   * Get the tool description inside the prompt
   * @returns
   */
  public getToolsDescription(): string {
    return this.toolsDesription;
  }

  /**
   * Get reAct model description
   * @returns
   */
  public getReActModelDescription(): string {
    return this.reActModelDescription;
  }

  /**
   * Construct the ChatCompletion system description.
   * @returns
   */
  public getSystemDescription(): string {
    return (
      this.modelDescription + this.toolsDesription + this.reActModelDescription
    );
  }

  /**
   * Get the prompt for the LLM and estimate the token usage when summarizing the prompt (if spicified).
   * @returns string The whole prompt
   */
  public async getPrompt(): Promise<string> {
    // Get the conversation summary string
    const conversationString =
      await this.conversationMemory?.getConversationAsString(0);

    const wholePrompt: string =
      `\nThis is the conversation so far(delimited by the triple dashes)\n---\n${conversationString}\n---\n` +
      `This is your SCRATCHPAD:\n"""\n${this.modelScratchpad}\n"""\n`;
    return wholePrompt;
  }

  /**
   * ***************************
   * ***************************
   * ***************************
   * BELOW ARE METHODS STRICTLY FOR TESTING
   * ***************************
   * ***************************
   * ***************************
   */

  /**
   * Set the current scratchpad of the prompt. This method is for Testing purpose only!
   * @param newScratchpad
   */
  public _testSetScratchpad(newScratchpad: string): void {
    if (
      this.retrieveEnvironmentVariablesService.retrieve<string>('NODE_ENV') !==
      'test'
    ) {
      throw new Error('This method is for testing purposes only');
    }
    this.modelScratchpad = newScratchpad;
  }

  /**
   * Get the current scratchpad of the prompt. This method is for Testing purpose only!
   * @param newScratchpad
   */
  public _testGetScratchpad(): string {
    if (
      this.retrieveEnvironmentVariablesService.retrieve<string>('NODE_ENV') !==
      'test'
    ) {
      throw new Error('This method is for testing purposes only');
    }
    return this.modelScratchpad;
  }

  public _testSetModelDescription(modelDescription: string): void {
    if (
      this.retrieveEnvironmentVariablesService.retrieve<string>('NODE_ENV') !==
      'test'
    ) {
      throw new Error('This method is for testing purposes only');
    }
    this.modelDescription = modelDescription;
  }

  public _testSetReActModelDescription(reActModelDescription: string): void {
    if (
      this.retrieveEnvironmentVariablesService.retrieve<string>('NODE_ENV') !==
      'test'
    ) {
      throw new Error('This method is for testing purposes only');
    }

    this.reActModelDescription = reActModelDescription;
  }

  public _testSetToolsDescription(toolsDescription: string): void {
    if (
      this.retrieveEnvironmentVariablesService.retrieve<string>('NODE_ENV') !==
      'test'
    ) {
      throw new Error('This method is for testing purposes only');
    }

    this.toolsDesription = toolsDescription;
  }
}<|MERGE_RESOLUTION|>--- conflicted
+++ resolved
@@ -28,11 +28,7 @@
     const date = new Date();
 
     this.modelDescription =
-<<<<<<< HEAD
-      "You are a helpful and POLITE library assistant.You STRICTLY DO NOT know anything about the library,books,and articles so you have to ALWAYS rely on the tools provided,scratchpad,and context in prompt for library-related,book-related,or article-related questions.If customer ask about something you do not know,use the tool GoogleSiteSearchEngine to look for answer.If there's no tool or context suitable to help the customer, tell the customer you're unable to answer their request\n" +
-=======
       "You are a helpful and POLITE library assistant.You STRICTLY DO NOT know anything about the library,books,and articles so you have to ALWAYS rely on the tools provided,scratchpad,and context in prompt for library-related,book-related,or article-related questions.If customer ask about something you do not know,use the tool GoogleSiteSearchEngine to look for answer.If there's no tool or context suitable to help the customer,tell the customer you're unable to answer their request.Currently,all the tools only support King Library Building;if the customer mentions about any other building,tell them you cannot support them.\n" +
->>>>>>> 93479e14
       `For context,the current time is ${date.toLocaleString('en-US', {
         timeZone: 'America/New_York',
       })}\nONLY include your answer in your final answer`;
