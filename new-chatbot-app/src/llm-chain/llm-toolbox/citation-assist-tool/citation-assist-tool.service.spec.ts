import { Test, TestingModule } from '@nestjs/testing';
import {
  CitationAssistToolService,
  CitationType,
} from './citation-assist-tool.service';

describe('CitationAssistToolService', () => {
  let service: CitationAssistToolService;

  beforeEach(async () => {
    const module: TestingModule = await Test.createTestingModule({
      providers: [CitationAssistToolService],
    }).compile();

    service = module.get<CitationAssistToolService>(CitationAssistToolService);
  });

  it('should be defined', () => {
    expect(service).toBeDefined();
  });

  it('should run with proper input', async () => {
    //Test for MLAgetSystemErrorMap
    const toolInput = {
      citationType: 'MLA',
    };
    let expectedResponse = `Explain these links to the customer: ${JSON.stringify(
      {
<<<<<<< HEAD
        'General Reference': 'libguides.lib.miamioh.edu/citation/mla',
        'In-text Citations':
          'libguides.lib.miamioh.edu/citation/mla_in-text_citations',
        'Example Citations-Print':
          'libguides.lib.miamioh.edu/citation/mla_print-examples',
        'Example Citations-Online,Electronic':
          'libguides.lib.miamioh.edu/citation/ama_online',
        'Example Citations-Images,Video,Audio':
          'libguides.lib.miamioh.edu/citation/mla_multimedia-examples',
        'Example Citations-Business Database':
          'libguides.lib.miamioh.edu/citation/mla_business',
        Handbook: 'libguides.lib.miamioh.edu/citation/mla_business',
=======
        'General Reference': 'https://libguides.lib.miamioh.edu/citation/mla',
        'In-text Citations':
          'https://libguides.lib.miamioh.edu/citation/mla_in-text_citations',
        'Example Citations-Print':
          'https://libguides.lib.miamioh.edu/citation/mla_print-examples',
        'Example Citations-Online,Electronic':
          'https://libguides.lib.miamioh.edu/citation/ama_online',
        'Example Citations-Images,Video,Audio':
          'https://libguides.lib.miamioh.edu/citation/mla_multimedia-examples',
        'Example Citations-Business Database':
          'https://libguides.lib.miamioh.edu/citation/mla_business',
        Handbook: 'https://libguides.lib.miamioh.edu/citation/mla_business',
>>>>>>> 93479e14
      },
    )}.Student can consider using CitationManager:Zotero,Mendeley,EndNote for ease.Read more:https://libguides.lib.miamioh.edu/CitationManagers.`;
    expect(await service.toolRunForLlm(toolInput)).toEqual(expectedResponse);

    //Test for Chicago styling
    toolInput.citationType = 'Chicago';
    expectedResponse = `Explain these links to the customer: ${JSON.stringify({
<<<<<<< HEAD
      'General Reference': 'libguides.lib.miamioh.edu/citation/chicago',
=======
      'General Reference': 'https://libguides.lib.miamioh.edu/citation/chicago',
>>>>>>> 93479e14
      'In-text Citations':
        'https://libguides.lib.miamioh.edu/citation/chicago_in-text_citations',
      'In-text Citations-AuthorDate':
        'https://libguides.lib.miamioh.edu/citation/chicago_in-text_author-date',
      'Example Citations-Print':
        'https://libguides.lib.miamioh.edu/citation/chicago_print-examples',
      'Example Citations-Online,Electronic':
        'https://libguides.lib.miamioh.edu/citation/chicago_electronic-examples',
      'Example Citations-Images,Video,Audio':
<<<<<<< HEAD
        'libguides.lib.miamioh.edu/citation/chicago_multimedia-examples',
=======
        'https://libguides.lib.miamioh.edu/citation/chicago_multimedia-examples',
>>>>>>> 93479e14
    })}.Student can consider using CitationManager:Zotero,Mendeley,EndNote for ease.Read more:https://libguides.lib.miamioh.edu/CitationManagers.`;
    expect(await service.toolRunForLlm(toolInput)).toEqual(expectedResponse);
  });

  it('should return error message with improper input', async () => {
    //null and undefined toolInput
    let expectedResponse = `Cannot use this tool because missing paramter citationType.Ask the customer to provide this data.`;
    expect(
      await service.toolRunForLlm({
        citationType: null,
      }),
    ).toEqual(expectedResponse);
    expect(
      await service.toolRunForLlm({
        citationType: 'null',
      }),
    ).toEqual(expectedResponse);
    expect(
      await service.toolRunForLlm({
        citationType: 'undefined',
      }),
    ).toEqual(expectedResponse);

    //Invalid citation type
    expectedResponse = `Error:citationType must be one of ${Object.keys(CitationType)}`;
    expect(
      await service.toolRunForLlm({
        citationType: 'Invalid citation',
      }),
    ).toEqual(expectedResponse);
  });
});<|MERGE_RESOLUTION|>--- conflicted
+++ resolved
@@ -26,20 +26,6 @@
     };
     let expectedResponse = `Explain these links to the customer: ${JSON.stringify(
       {
-<<<<<<< HEAD
-        'General Reference': 'libguides.lib.miamioh.edu/citation/mla',
-        'In-text Citations':
-          'libguides.lib.miamioh.edu/citation/mla_in-text_citations',
-        'Example Citations-Print':
-          'libguides.lib.miamioh.edu/citation/mla_print-examples',
-        'Example Citations-Online,Electronic':
-          'libguides.lib.miamioh.edu/citation/ama_online',
-        'Example Citations-Images,Video,Audio':
-          'libguides.lib.miamioh.edu/citation/mla_multimedia-examples',
-        'Example Citations-Business Database':
-          'libguides.lib.miamioh.edu/citation/mla_business',
-        Handbook: 'libguides.lib.miamioh.edu/citation/mla_business',
-=======
         'General Reference': 'https://libguides.lib.miamioh.edu/citation/mla',
         'In-text Citations':
           'https://libguides.lib.miamioh.edu/citation/mla_in-text_citations',
@@ -52,7 +38,6 @@
         'Example Citations-Business Database':
           'https://libguides.lib.miamioh.edu/citation/mla_business',
         Handbook: 'https://libguides.lib.miamioh.edu/citation/mla_business',
->>>>>>> 93479e14
       },
     )}.Student can consider using CitationManager:Zotero,Mendeley,EndNote for ease.Read more:https://libguides.lib.miamioh.edu/CitationManagers.`;
     expect(await service.toolRunForLlm(toolInput)).toEqual(expectedResponse);
@@ -60,11 +45,7 @@
     //Test for Chicago styling
     toolInput.citationType = 'Chicago';
     expectedResponse = `Explain these links to the customer: ${JSON.stringify({
-<<<<<<< HEAD
-      'General Reference': 'libguides.lib.miamioh.edu/citation/chicago',
-=======
       'General Reference': 'https://libguides.lib.miamioh.edu/citation/chicago',
->>>>>>> 93479e14
       'In-text Citations':
         'https://libguides.lib.miamioh.edu/citation/chicago_in-text_citations',
       'In-text Citations-AuthorDate':
@@ -74,11 +55,7 @@
       'Example Citations-Online,Electronic':
         'https://libguides.lib.miamioh.edu/citation/chicago_electronic-examples',
       'Example Citations-Images,Video,Audio':
-<<<<<<< HEAD
-        'libguides.lib.miamioh.edu/citation/chicago_multimedia-examples',
-=======
         'https://libguides.lib.miamioh.edu/citation/chicago_multimedia-examples',
->>>>>>> 93479e14
     })}.Student can consider using CitationManager:Zotero,Mendeley,EndNote for ease.Read more:https://libguides.lib.miamioh.edu/CitationManagers.`;
     expect(await service.toolRunForLlm(toolInput)).toEqual(expectedResponse);
   });
