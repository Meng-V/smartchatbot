import { Module } from '@nestjs/common';
import { ConfigService } from '@nestjs/config';
import { LibrarianSubjectLookupToolService } from './libapps-tools/librarian-subject-lookup-tool/librarian-subject-lookup-tool.service';
import { CancelReservationToolService } from './libcal-tools/cancel-reservation-tool/cancel-reservation-tool.service';
import { LibraryApiModule } from '../../library-api/library-api.module';
import { HttpModule } from '@nestjs/axios';
<<<<<<< HEAD
import { SharedModule } from '../../shared/shared.module';

@Module({
  imports: [LibraryApiModule, HttpModule, SharedModule],
  providers: [
    LibrarianSubjectLookupToolService,
    CancelReservationToolService
  ],
=======
import { CitationAssistToolService } from './citation-assist-tool/citation-assist-tool.service';

@Module({
  imports: [LibraryApiModule, HttpModule],
  providers: [LibrarianSubjectLookupToolService, CitationAssistToolService],
  exports: [LibrarianSubjectLookupToolService, CitationAssistToolService],
>>>>>>> e1a78a79
})
export class LlmToolboxModule {}<|MERGE_RESOLUTION|>--- conflicted
+++ resolved
@@ -4,22 +4,18 @@
 import { CancelReservationToolService } from './libcal-tools/cancel-reservation-tool/cancel-reservation-tool.service';
 import { LibraryApiModule } from '../../library-api/library-api.module';
 import { HttpModule } from '@nestjs/axios';
-<<<<<<< HEAD
+import { CitationAssistToolService } from './citation-assist-tool/citation-assist-tool.service';
 import { SharedModule } from '../../shared/shared.module';
 
 @Module({
   imports: [LibraryApiModule, HttpModule, SharedModule],
   providers: [
     LibrarianSubjectLookupToolService,
-    CancelReservationToolService
+    CancelReservationToolService,
+    CitationAssistToolService],
+  exports: [
+    LibrarianSubjectLookupToolService,
+    CitationAssistToolService
   ],
-=======
-import { CitationAssistToolService } from './citation-assist-tool/citation-assist-tool.service';
-
-@Module({
-  imports: [LibraryApiModule, HttpModule],
-  providers: [LibrarianSubjectLookupToolService, CitationAssistToolService],
-  exports: [LibrarianSubjectLookupToolService, CitationAssistToolService],
->>>>>>> e1a78a79
 })
 export class LlmToolboxModule {}