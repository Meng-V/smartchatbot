--- conflicted
+++ resolved
@@ -12,24 +12,24 @@
 @Module({
   imports: [LibraryApiModule, HttpModule, SharedModule],
   providers: [
+    
     LibrarianSubjectLookupToolService,
+   
     CitationAssistToolService,
-<<<<<<< HEAD
     CheckRoomAvailabilityToolService,
     ReserveRoomToolService,
-=======
+  ,
     CancelReservationToolService,
->>>>>>> 7dd82799
   ],
   exports: [
+    
     LibrarianSubjectLookupToolService,
+   
     CitationAssistToolService,
-<<<<<<< HEAD
     CheckRoomAvailabilityToolService,
     ReserveRoomToolService,
-=======
+  ,
     CancelReservationToolService,
->>>>>>> 7dd82799
   ],
 })
 export class LlmToolboxModule {}