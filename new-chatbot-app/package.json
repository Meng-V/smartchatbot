--- conflicted
+++ resolved
@@ -29,12 +29,8 @@
     "@nestjs/platform-express": "^10.0.0",
     "@nestjs/platform-socket.io": "^10.3.3",
     "@nestjs/websockets": "^10.3.3",
-<<<<<<< HEAD
-    "@prisma/client": "^5.10.2",
-=======
     "@prisma/adapter-neon": "^5.11.0",
     "@prisma/client": "^5.11.0",
->>>>>>> e1a78a79
     "axios": "^1.6.7",
     "eslint-plugin-unused-imports": "^3.1.0",
     "openai": "^4.28.4",
