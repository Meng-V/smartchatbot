--- conflicted
+++ resolved
@@ -7,11 +7,7 @@
   "license": "UNLICENSED",
   "scripts": {
     "build": "nest build",
-<<<<<<< HEAD
-    "format": "prettier --write \"src/**/*.ts\" \"test/**/*.ts\"",
-=======
     "format:write": "prettier --write \"src/**/*.ts\" \"test/**/*.ts\"",
->>>>>>> cd694393
     "format:check": "prettier --check \"src/**/*.ts\" \"test/**/*.ts\"",
     "start": "nest start",
     "start:dev": "nest start --watch",
