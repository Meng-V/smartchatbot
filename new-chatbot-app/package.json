{
  "name": "new-chatbot-app",
  "version": "0.0.1",
  "description": "",
  "author": "",
  "private": true,
  "license": "UNLICENSED",
  "scripts": {
    "build": "nest build",
    "format:check": "prettier --check \"src/**/*.ts\" \"test/**/*.ts\"",
    "start": "nest start",
    "start:dev": "nest start --watch",
    "start:debug": "nest start --debug --watch",
    "start:prod": "node dist/main",
    "lint": "eslint \"{src,apps,libs,test}/**/*.ts\" --fix",
    "test": "NODE_ENV=test jest",
    "test:watch": "NODE_ENV=test jest --watch",
    "test:cov": "NODE_ENV=test jest --coverage",
    "test:debug": "NODE_ENV=test node --inspect-brk -r tsconfig-paths/register -r ts-node/register node_modules/.bin/jest --runInBand",
    "test:clear-cache": "NODE_ENV=test jest --clearCache",
    "test:e2e": "NODE_ENV=test jest --config ./test/jest-e2e.json"
  },
  "dependencies": {
    "@nestjs/axios": "^3.0.2",
    "@nestjs/common": "^10.0.0",
    "@nestjs/config": "^3.2.0",
    "@nestjs/core": "^10.0.0",
    "@nestjs/platform-express": "^10.0.0",
    "@nestjs/platform-socket.io": "^10.3.3",
    "@nestjs/websockets": "^10.3.3",
<<<<<<< HEAD
    "@prisma/client": "^5.10.2",
    "axios": "^1.6.7",
    "eslint-plugin-unused-imports": "^3.1.0",
    "openai": "^3.3.0",
    "prisma": "^5.10.2",
=======
    "axios": "^1.6.7",
    "eslint-plugin-unused-imports": "^3.1.0",
    "openai": "^4.28.4",
>>>>>>> b14d44ba
    "reflect-metadata": "^0.1.13",
    "rxjs": "^7.8.1"
  },
  "devDependencies": {
    "@nestjs/cli": "^10.3.2",
    "@nestjs/schematics": "^10.0.0",
    "@nestjs/testing": "^10.3.3",
    "@types/express": "^4.17.17",
    "@types/jest": "^29.5.2",
    "@types/node": "^20.3.1",
    "@types/supertest": "^6.0.0",
    "@typescript-eslint/eslint-plugin": "^6.0.0",
    "@typescript-eslint/parser": "^6.0.0",
    "eslint": "^8.42.0",
    "eslint-config-prettier": "^9.0.0",
    "eslint-plugin-prettier": "^5.0.0",
    "jest": "^29.5.0",
    "prettier": "^3.0.0",
    "source-map-support": "^0.5.21",
    "supertest": "^6.3.3",
    "ts-jest": "^29.1.0",
    "ts-loader": "^9.4.3",
    "ts-node": "^10.9.1",
    "tsconfig-paths": "^4.2.0",
    "typescript": "^5.1.3"
  },
  "jest": {
    "moduleFileExtensions": [
      "js",
      "json",
      "ts"
    ],
    "rootDir": "src",
    "testRegex": ".*\\.spec\\.ts$",
    "transform": {
      "^.+\\.(t|j)s$": "ts-jest"
    },
    "collectCoverageFrom": [
      "**/*.(t|j)s"
    ],
    "coverageDirectory": "../coverage",
    "testEnvironment": "node"
  }
}<|MERGE_RESOLUTION|>--- conflicted
+++ resolved
@@ -28,17 +28,11 @@
     "@nestjs/platform-express": "^10.0.0",
     "@nestjs/platform-socket.io": "^10.3.3",
     "@nestjs/websockets": "^10.3.3",
-<<<<<<< HEAD
     "@prisma/client": "^5.10.2",
     "axios": "^1.6.7",
     "eslint-plugin-unused-imports": "^3.1.0",
-    "openai": "^3.3.0",
+    "openai": "^4.28.4",
     "prisma": "^5.10.2",
-=======
-    "axios": "^1.6.7",
-    "eslint-plugin-unused-imports": "^3.1.0",
-    "openai": "^4.28.4",
->>>>>>> b14d44ba
     "reflect-metadata": "^0.1.13",
     "rxjs": "^7.8.1"
   },
