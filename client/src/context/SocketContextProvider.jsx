--- conflicted
+++ resolved
@@ -19,10 +19,6 @@
   const { messageContextValues } = useContext(MessageContext);
 
   useEffect(() => {
-<<<<<<< HEAD
-    console.log(url);
-=======
->>>>>>> 36c3b0fd
     socket.current = io(url, { transports: ['websocket'], upgrade: false });
     if (!socket.current) {
       socket.current = io(url, { transports: ['websocket'], upgrade: false });
@@ -61,6 +57,14 @@
         setIsConnected(false);
       });
 
+      socket.current.on('unexpected_error', (conversationHistory) => {
+        messageContextValues.setIsTyping(false);
+        const errorMessage = `Some unexpected errors happened. Please click the button at the bottom to continue your conversation with the real librarian.\n`;
+        messageContextValues.addMessage(errorMessage, 'chatbot');
+        setConversationHistory(conversationHistory);
+        setIsConnected(false);
+      });
+
       socket.current.on('disconnect', (reason) => {
         if (reason === 'io client disconnect') {
           messageContextValues.resetState();
@@ -87,6 +91,7 @@
         socket.current.off('disconnect');
         socket.current.off('connect_error');
         socket.current.off('connect_timeout');
+        socket.current.disconnect();
         socket.current.disconnect();
       };
     }
@@ -130,6 +135,8 @@
       sendUserFeedback,
       conversationHistory,
       setConversationHistory,
+      conversationHistory,
+      setConversationHistory,
     }),
     [isConnected, attemptedConnection],
   );
